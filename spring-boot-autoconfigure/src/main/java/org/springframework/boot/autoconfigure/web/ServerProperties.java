/*
 * Copyright 2012-2017 the original author or authors.
 *
 * Licensed under the Apache License, Version 2.0 (the "License");
 * you may not use this file except in compliance with the License.
 * You may obtain a copy of the License at
 *
 *      http://www.apache.org/licenses/LICENSE-2.0
 *
 * Unless required by applicable law or agreed to in writing, software
 * distributed under the License is distributed on an "AS IS" BASIS,
 * WITHOUT WARRANTIES OR CONDITIONS OF ANY KIND, either express or implied.
 * See the License for the specific language governing permissions and
 * limitations under the License.
 */

package org.springframework.boot.autoconfigure.web;

import java.io.File;
import java.net.InetAddress;
import java.nio.charset.Charset;
import java.util.ArrayList;
import java.util.Collection;
import java.util.HashMap;
import java.util.List;
import java.util.Map;
import java.util.Set;

import javax.servlet.ServletContext;
import javax.servlet.ServletException;
import javax.servlet.SessionCookieConfig;
import javax.servlet.SessionTrackingMode;

import io.undertow.Undertow.Builder;
import io.undertow.UndertowOptions;
import org.apache.catalina.Context;
import org.apache.catalina.connector.Connector;
import org.apache.catalina.valves.AccessLogValve;
import org.apache.catalina.valves.RemoteIpValve;
import org.apache.coyote.AbstractProtocol;
import org.apache.coyote.ProtocolHandler;
import org.apache.coyote.http11.AbstractHttp11Protocol;
import org.eclipse.jetty.server.AbstractConnector;
import org.eclipse.jetty.server.ConnectionFactory;
import org.eclipse.jetty.server.Handler;
import org.eclipse.jetty.server.HttpConfiguration;
import org.eclipse.jetty.server.Server;
import org.eclipse.jetty.server.handler.ContextHandler;
import org.eclipse.jetty.server.handler.HandlerCollection;
import org.eclipse.jetty.server.handler.HandlerWrapper;

import org.springframework.boot.autoconfigure.web.ServerProperties.Session.Cookie;
import org.springframework.boot.cloud.CloudPlatform;
import org.springframework.boot.context.embedded.Compression;
import org.springframework.boot.context.embedded.ConfigurableEmbeddedServletContainer;
import org.springframework.boot.context.embedded.EmbeddedServletContainerCustomizer;
import org.springframework.boot.context.embedded.EmbeddedServletContainerCustomizerBeanPostProcessor;
import org.springframework.boot.context.embedded.EmbeddedServletContainerFactory;
import org.springframework.boot.context.embedded.InitParameterConfiguringServletContextInitializer;
import org.springframework.boot.context.embedded.JspServlet;
import org.springframework.boot.context.embedded.Ssl;
import org.springframework.boot.context.embedded.jetty.JettyEmbeddedServletContainerFactory;
import org.springframework.boot.context.embedded.jetty.JettyServerCustomizer;
import org.springframework.boot.context.embedded.tomcat.TomcatConnectorCustomizer;
import org.springframework.boot.context.embedded.tomcat.TomcatContextCustomizer;
import org.springframework.boot.context.embedded.tomcat.TomcatEmbeddedServletContainerFactory;
import org.springframework.boot.context.embedded.undertow.UndertowBuilderCustomizer;
import org.springframework.boot.context.embedded.undertow.UndertowEmbeddedServletContainerFactory;
import org.springframework.boot.context.properties.ConfigurationProperties;
import org.springframework.boot.context.properties.DeprecatedConfigurationProperty;
import org.springframework.boot.context.properties.NestedConfigurationProperty;
import org.springframework.boot.web.servlet.ServletContextInitializer;
import org.springframework.context.EnvironmentAware;
import org.springframework.core.Ordered;
import org.springframework.core.env.Environment;
import org.springframework.util.Assert;
import org.springframework.util.ObjectUtils;
import org.springframework.util.StringUtils;

/**
 * {@link ConfigurationProperties} for a web server (e.g. port and path settings). Will be
 * used to customize an {@link EmbeddedServletContainerFactory} when an
 * {@link EmbeddedServletContainerCustomizerBeanPostProcessor} is active.
 *
 * @author Dave Syer
 * @author Stephane Nicoll
 * @author Andy Wilkinson
 * @author Ivan Sopov
 * @author Marcos Barbero
 * @author Eddú Meléndez
 * @author Quinten De Swaef
 * @author Venil Noronha
 * @author Aurélien Leboulanger
 */
@ConfigurationProperties(prefix = "server", ignoreUnknownFields = true)
public class ServerProperties
		implements EmbeddedServletContainerCustomizer, EnvironmentAware, Ordered {

	/**
	 * Server HTTP port.
	 */
	private Integer port;

	/**
	 * Network address to which the server should bind to.
	 */
	private InetAddress address;

	/**
	 * Context path of the application.
	 */
	private String contextPath;

	/**
	 * Display name of the application.
	 */
	private String displayName = "application";

	@NestedConfigurationProperty
	private ErrorProperties error = new ErrorProperties();

	/**
	 * Path of the main dispatcher servlet.
	 */
	private String servletPath = "/";

	/**
	 * ServletContext parameters.
	 */
	private final Map<String, String> contextParameters = new HashMap<String, String>();

	/**
	 * If X-Forwarded-* headers should be applied to the HttpRequest.
	 */
	private Boolean useForwardHeaders;

	/**
	 * Value to use for the Server response header (no header is sent if empty).
	 */
	private String serverHeader;

	/**
	 * Maximum size in bytes of the HTTP message header.
	 */
	private int maxHttpHeaderSize = 0; // bytes

	/**
	 * Maximum size in bytes of the HTTP post content.
	 */
	private int maxHttpPostSize = 0; // bytes

	/**
	 * Time in milliseconds that connectors will wait for another HTTP request before
	 * closing the connection. When not set, the connector's container-specific default
	 * will be used. Use a value of -1 to indicate no (i.e. infinite) timeout.
	 */
	private Integer connectionTimeout;

	private Session session = new Session();

	@NestedConfigurationProperty
	private Ssl ssl;

	@NestedConfigurationProperty
	private Compression compression = new Compression();

	@NestedConfigurationProperty
	private JspServlet jspServlet;

	private final Tomcat tomcat = new Tomcat();

	private final Jetty jetty = new Jetty();

	private final Undertow undertow = new Undertow();

	private Environment environment;

	@Override
	public int getOrder() {
		return 0;
	}

	@Override
	public void setEnvironment(Environment environment) {
		this.environment = environment;
	}

	@Override
	public void customize(ConfigurableEmbeddedServletContainer container) {
		if (getPort() != null) {
			container.setPort(getPort());
		}
		if (getAddress() != null) {
			container.setAddress(getAddress());
		}
		if (getContextPath() != null) {
			container.setContextPath(getContextPath());
		}
		if (getDisplayName() != null) {
			container.setDisplayName(getDisplayName());
		}
		if (getSession().getTimeout() != null) {
			container.setSessionTimeout(getSession().getTimeout());
		}
		container.setPersistSession(getSession().isPersistent());
		container.setSessionStoreDir(getSession().getStoreDir());
		if (getSsl() != null) {
			container.setSsl(getSsl());
		}
		if (getJspServlet() != null) {
			container.setJspServlet(getJspServlet());
		}
		if (getCompression() != null) {
			container.setCompression(getCompression());
		}
		container.setServerHeader(getServerHeader());
		if (container instanceof TomcatEmbeddedServletContainerFactory) {
			getTomcat().customizeTomcat(this,
					(TomcatEmbeddedServletContainerFactory) container);
		}
		if (container instanceof JettyEmbeddedServletContainerFactory) {
			getJetty().customizeJetty(this,
					(JettyEmbeddedServletContainerFactory) container);
		}

		if (container instanceof UndertowEmbeddedServletContainerFactory) {
			getUndertow().customizeUndertow(this,
					(UndertowEmbeddedServletContainerFactory) container);
		}
		container.addInitializers(new SessionConfiguringInitializer(this.session));
		container.addInitializers(new InitParameterConfiguringServletContextInitializer(
				getContextParameters()));
	}

	public String getServletMapping() {
		if (this.servletPath.equals("") || this.servletPath.equals("/")) {
			return "/";
		}
		if (this.servletPath.contains("*")) {
			return this.servletPath;
		}
		if (this.servletPath.endsWith("/")) {
			return this.servletPath + "*";
		}
		return this.servletPath + "/*";
	}

	public String getPath(String path) {
		String prefix = getServletPrefix();
		if (!path.startsWith("/")) {
			path = "/" + path;
		}
		return prefix + path;
	}

	public String getServletPrefix() {
		String result = this.servletPath;
		if (result.contains("*")) {
			result = result.substring(0, result.indexOf("*"));
		}
		if (result.endsWith("/")) {
			result = result.substring(0, result.length() - 1);
		}
		return result;
	}

	public String[] getPathsArray(Collection<String> paths) {
		String[] result = new String[paths.size()];
		int i = 0;
		for (String path : paths) {
			result[i++] = getPath(path);
		}
		return result;
	}

	public String[] getPathsArray(String[] paths) {
		String[] result = new String[paths.length];
		int i = 0;
		for (String path : paths) {
			result[i++] = getPath(path);
		}
		return result;
	}

	public void setLoader(String value) {
		// no op to support Tomcat running as a traditional container (not embedded)
	}

	public Integer getPort() {
		return this.port;
	}

	public void setPort(Integer port) {
		this.port = port;
	}

	public InetAddress getAddress() {
		return this.address;
	}

	public void setAddress(InetAddress address) {
		this.address = address;
	}

	public String getContextPath() {
		return this.contextPath;
	}

	public void setContextPath(String contextPath) {
		this.contextPath = cleanContextPath(contextPath);
	}

	private String cleanContextPath(String contextPath) {
		if (StringUtils.hasText(contextPath) && contextPath.endsWith("/")) {
			return contextPath.substring(0, contextPath.length() - 1);
		}
		return contextPath;
	}

	public String getDisplayName() {
		return this.displayName;
	}

	public void setDisplayName(String displayName) {
		this.displayName = displayName;
	}

	public String getServletPath() {
		return this.servletPath;
	}

	public void setServletPath(String servletPath) {
		Assert.notNull(servletPath, "ServletPath must not be null");
		this.servletPath = servletPath;
	}

	public Map<String, String> getContextParameters() {
		return this.contextParameters;
	}

	public Boolean isUseForwardHeaders() {
		return this.useForwardHeaders;
	}

	public void setUseForwardHeaders(Boolean useForwardHeaders) {
		this.useForwardHeaders = useForwardHeaders;
	}

	public String getServerHeader() {
		return this.serverHeader;
	}

	public void setServerHeader(String serverHeader) {
		this.serverHeader = serverHeader;
	}

	public int getMaxHttpHeaderSize() {
		return this.maxHttpHeaderSize;
	}

	public void setMaxHttpHeaderSize(int maxHttpHeaderSize) {
		this.maxHttpHeaderSize = maxHttpHeaderSize;
	}

	@Deprecated
	@DeprecatedConfigurationProperty(reason = "Use dedicated property for each container.")
	public int getMaxHttpPostSize() {
		return this.maxHttpPostSize;
	}

	@Deprecated
	public void setMaxHttpPostSize(int maxHttpPostSize) {
		this.maxHttpPostSize = maxHttpPostSize;
		this.jetty.setMaxHttpPostSize(maxHttpPostSize);
		this.tomcat.setMaxHttpPostSize(maxHttpPostSize);
		this.undertow.setMaxHttpPostSize(maxHttpPostSize);
	}

	protected final boolean getOrDeduceUseForwardHeaders() {
		if (this.useForwardHeaders != null) {
			return this.useForwardHeaders;
		}
		CloudPlatform platform = CloudPlatform.getActive(this.environment);
		return (platform == null ? false : platform.isUsingForwardHeaders());
	}

	public Integer getConnectionTimeout() {
		return this.connectionTimeout;
	}

	public void setConnectionTimeout(Integer connectionTimeout) {
		this.connectionTimeout = connectionTimeout;
	}

	public ErrorProperties getError() {
		return this.error;
	}

	public Session getSession() {
		return this.session;
	}

	public void setSession(Session session) {
		this.session = session;
	}

	public Ssl getSsl() {
		return this.ssl;
	}

	public void setSsl(Ssl ssl) {
		this.ssl = ssl;
	}

	public Compression getCompression() {
		return this.compression;
	}

	public JspServlet getJspServlet() {
		return this.jspServlet;
	}

	public void setJspServlet(JspServlet jspServlet) {
		this.jspServlet = jspServlet;
	}

	public Tomcat getTomcat() {
		return this.tomcat;
	}

	public Jetty getJetty() {
		return this.jetty;
	}

	public Undertow getUndertow() {
		return this.undertow;
	}

	public static class Session {

		/**
		 * Session timeout in seconds.
		 */
		private Integer timeout;

		/**
		 * Session tracking modes (one or more of the following: "cookie", "url", "ssl").
		 */
		private Set<SessionTrackingMode> trackingModes;

		/**
		 * Persist session data between restarts.
		 */
		private boolean persistent;

		/**
		 * Directory used to store session data.
		 */
		private File storeDir;

		private Cookie cookie = new Cookie();

		public Cookie getCookie() {
			return this.cookie;
		}

		public Integer getTimeout() {
			return this.timeout;
		}

		public void setTimeout(Integer sessionTimeout) {
			this.timeout = sessionTimeout;
		}

		public Set<SessionTrackingMode> getTrackingModes() {
			return this.trackingModes;
		}

		public void setTrackingModes(Set<SessionTrackingMode> trackingModes) {
			this.trackingModes = trackingModes;
		}

		public boolean isPersistent() {
			return this.persistent;
		}

		public void setPersistent(boolean persistent) {
			this.persistent = persistent;
		}

		public File getStoreDir() {
			return this.storeDir;
		}

		public void setStoreDir(File storeDir) {
			this.storeDir = storeDir;
		}

		public static class Cookie {

			/**
			 * Session cookie name.
			 */
			private String name;

			/**
			 * Domain for the session cookie.
			 */
			private String domain;

			/**
			 * Path of the session cookie.
			 */
			private String path;

			/**
			 * Comment for the session cookie.
			 */
			private String comment;

			/**
			 * "HttpOnly" flag for the session cookie.
			 */
			private Boolean httpOnly;

			/**
			 * "Secure" flag for the session cookie.
			 */
			private Boolean secure;

			/**
			 * Maximum age of the session cookie in seconds.
			 */
			private Integer maxAge;

			public String getName() {
				return this.name;
			}

			public void setName(String name) {
				this.name = name;
			}

			public String getDomain() {
				return this.domain;
			}

			public void setDomain(String domain) {
				this.domain = domain;
			}

			public String getPath() {
				return this.path;
			}

			public void setPath(String path) {
				this.path = path;
			}

			public String getComment() {
				return this.comment;
			}

			public void setComment(String comment) {
				this.comment = comment;
			}

			public Boolean getHttpOnly() {
				return this.httpOnly;
			}

			public void setHttpOnly(Boolean httpOnly) {
				this.httpOnly = httpOnly;
			}

			public Boolean getSecure() {
				return this.secure;
			}

			public void setSecure(Boolean secure) {
				this.secure = secure;
			}

			public Integer getMaxAge() {
				return this.maxAge;
			}

			public void setMaxAge(Integer maxAge) {
				this.maxAge = maxAge;
			}

		}

	}

	public static class Tomcat {

		/**
		 * Access log configuration.
		 */
		private final Accesslog accesslog = new Accesslog();

		/**
		 * Regular expression that matches proxies that are to be trusted.
		 */
		private String internalProxies = "10\\.\\d{1,3}\\.\\d{1,3}\\.\\d{1,3}|" // 10/8
				+ "192\\.168\\.\\d{1,3}\\.\\d{1,3}|" // 192.168/16
				+ "169\\.254\\.\\d{1,3}\\.\\d{1,3}|" // 169.254/16
				+ "127\\.\\d{1,3}\\.\\d{1,3}\\.\\d{1,3}|" // 127/8
				+ "172\\.1[6-9]{1}\\.\\d{1,3}\\.\\d{1,3}|" // 172.16/12
				+ "172\\.2[0-9]{1}\\.\\d{1,3}\\.\\d{1,3}|"
				+ "172\\.3[0-1]{1}\\.\\d{1,3}\\.\\d{1,3}";

		/**
		 * Header that holds the incoming protocol, usually named "X-Forwarded-Proto".
		 */
		private String protocolHeader;

		/**
		 * Value of the protocol header that indicates that the incoming request uses SSL.
		 */
		private String protocolHeaderHttpsValue = "https";

		/**
		 * Name of the HTTP header used to override the original port value.
		 */
		private String portHeader = "X-Forwarded-Port";

		/**
		 * Name of the http header from which the remote ip is extracted..
		 */
		private String remoteIpHeader;

		/**
		 * Tomcat base directory. If not specified a temporary directory will be used.
		 */
		private File basedir;

		/**
		 * Delay in seconds between the invocation of backgroundProcess methods.
		 */
		private int backgroundProcessorDelay = 30; // seconds

		/**
		 * Maximum amount of worker threads.
		 */
		private int maxThreads = 0; // Number of threads in protocol handler

		/**
		 * Minimum amount of worker threads.
		 */
		private int minSpareThreads = 0; // Minimum spare threads in protocol handler

		/**
		 * Maximum size in bytes of the HTTP post content.
		 */
		private int maxHttpPostSize = 0; // bytes

		/**
		 * Maximum size in bytes of the HTTP message header.
		 */
		private int maxHttpHeaderSize = 0; // bytes

		/**
		 * Whether requests to the context root should be redirected by appending a / to
		 * the path.
		 */
		private Boolean redirectContextRoot;

		/**
		 * Character encoding to use to decode the URI.
		 */
		private Charset uriEncoding;

		/**
		 * Maximum number of connections that the server will accept and process at any
		 * given time. Once the limit has been reached, the operating system may still
		 * accept connections based on the "acceptCount" property.
		 */
		private int maxConnections = 0;

		/**
		 * Maximum queue length for incoming connection requests when all possible request
		 * processing threads are in use.
		 */
		private int acceptCount = 0;

		/**
		 * Comma-separated list of additional patterns that match jars to ignore for TLD
		 * scanning. The special '?' and '*' characters can be used in the pattern to
		 * match one and only one character and zero or more characters respectively.
		 */
		private List<String> additionalTldSkipPatterns = new ArrayList<String>();

		public int getMaxThreads() {
			return this.maxThreads;
		}

		public void setMaxThreads(int maxThreads) {
			this.maxThreads = maxThreads;
		}

		public int getMinSpareThreads() {
			return this.minSpareThreads;
		}

		public void setMinSpareThreads(int minSpareThreads) {
			this.minSpareThreads = minSpareThreads;
		}

		public int getMaxHttpPostSize() {
			return this.maxHttpPostSize;
		}

		public void setMaxHttpPostSize(int maxHttpPostSize) {
			this.maxHttpPostSize = maxHttpPostSize;
		}

		public Accesslog getAccesslog() {
			return this.accesslog;
		}

		public int getBackgroundProcessorDelay() {
			return this.backgroundProcessorDelay;
		}

		public void setBackgroundProcessorDelay(int backgroundProcessorDelay) {
			this.backgroundProcessorDelay = backgroundProcessorDelay;
		}

		public File getBasedir() {
			return this.basedir;
		}

		public void setBasedir(File basedir) {
			this.basedir = basedir;
		}

		public String getInternalProxies() {
			return this.internalProxies;
		}

		public void setInternalProxies(String internalProxies) {
			this.internalProxies = internalProxies;
		}

		public String getProtocolHeader() {
			return this.protocolHeader;
		}

		public void setProtocolHeader(String protocolHeader) {
			this.protocolHeader = protocolHeader;
		}

		public String getProtocolHeaderHttpsValue() {
			return this.protocolHeaderHttpsValue;
		}

		public void setProtocolHeaderHttpsValue(String protocolHeaderHttpsValue) {
			this.protocolHeaderHttpsValue = protocolHeaderHttpsValue;
		}

		public String getPortHeader() {
			return this.portHeader;
		}

		public void setPortHeader(String portHeader) {
			this.portHeader = portHeader;
		}

		public Boolean getRedirectContextRoot() {
			return this.redirectContextRoot;
		}

		public void setRedirectContextRoot(Boolean redirectContextRoot) {
			this.redirectContextRoot = redirectContextRoot;
		}

		public String getRemoteIpHeader() {
			return this.remoteIpHeader;
		}

		public void setRemoteIpHeader(String remoteIpHeader) {
			this.remoteIpHeader = remoteIpHeader;
		}

		public Charset getUriEncoding() {
			return this.uriEncoding;
		}

		public void setUriEncoding(Charset uriEncoding) {
			this.uriEncoding = uriEncoding;
		}

		public int getMaxConnections() {
			return this.maxConnections;
		}

		public void setMaxConnections(int maxConnections) {
			this.maxConnections = maxConnections;
		}

		public int getAcceptCount() {
			return this.acceptCount;
		}

		public void setAcceptCount(int acceptCount) {
			this.acceptCount = acceptCount;
		}

		public List<String> getAdditionalTldSkipPatterns() {
			return this.additionalTldSkipPatterns;
		}

		public void setAdditionalTldSkipPatterns(List<String> additionalTldSkipPatterns) {
			this.additionalTldSkipPatterns = additionalTldSkipPatterns;
		}

		void customizeTomcat(ServerProperties serverProperties,
				TomcatEmbeddedServletContainerFactory factory) {
			if (getBasedir() != null) {
				factory.setBaseDirectory(getBasedir());
			}
			factory.setBackgroundProcessorDelay(Tomcat.this.backgroundProcessorDelay);
			customizeRemoteIpValve(serverProperties, factory);
			if (this.maxThreads > 0) {
				customizeMaxThreads(factory);
			}
			if (this.minSpareThreads > 0) {
				customizeMinThreads(factory);
			}
			int maxHttpHeaderSize = (serverProperties.getMaxHttpHeaderSize() > 0
					? serverProperties.getMaxHttpHeaderSize() : this.maxHttpHeaderSize);
			if (maxHttpHeaderSize > 0) {
				customizeMaxHttpHeaderSize(factory, maxHttpHeaderSize);
			}
<<<<<<< HEAD
			if (this.maxHttpPostSize > 0) {
				customizeMaxHttpPostSize(factory, this.maxHttpPostSize);
=======
			if (serverProperties.getMaxHttpPostSize() != 0) {
				customizeMaxHttpPostSize(factory, serverProperties.getMaxHttpPostSize());
>>>>>>> 3c286872
			}
			if (this.accesslog.enabled) {
				customizeAccessLog(factory);
			}
			if (getUriEncoding() != null) {
				factory.setUriEncoding(getUriEncoding());
			}
			if (serverProperties.getConnectionTimeout() != null) {
				customizeConnectionTimeout(factory,
						serverProperties.getConnectionTimeout());
			}
			if (this.redirectContextRoot != null) {
				customizeRedirectContextRoot(factory, this.redirectContextRoot);
			}
			if (this.maxConnections > 0) {
				customizeMaxConnections(factory);
			}
			if (this.acceptCount > 0) {
				customizeAcceptCount(factory);
			}
			if (!ObjectUtils.isEmpty(this.additionalTldSkipPatterns)) {
				factory.getTldSkipPatterns().addAll(this.additionalTldSkipPatterns);
			}
		}

		private void customizeAcceptCount(TomcatEmbeddedServletContainerFactory factory) {
			factory.addConnectorCustomizers(new TomcatConnectorCustomizer() {

				@Override
				public void customize(Connector connector) {
					ProtocolHandler handler = connector.getProtocolHandler();
					if (handler instanceof AbstractProtocol) {
						AbstractProtocol<?> protocol = (AbstractProtocol<?>) handler;
						protocol.setBacklog(Tomcat.this.acceptCount);
					}
				}

			});
		}

		private void customizeMaxConnections(
				TomcatEmbeddedServletContainerFactory factory) {
			factory.addConnectorCustomizers(new TomcatConnectorCustomizer() {

				@Override
				public void customize(Connector connector) {
					ProtocolHandler handler = connector.getProtocolHandler();
					if (handler instanceof AbstractProtocol) {
						AbstractProtocol<?> protocol = (AbstractProtocol<?>) handler;
						protocol.setMaxConnections(Tomcat.this.maxConnections);
					}
				}

			});
		}

		private void customizeConnectionTimeout(
				TomcatEmbeddedServletContainerFactory factory,
				final int connectionTimeout) {
			factory.addConnectorCustomizers(new TomcatConnectorCustomizer() {

				@Override
				public void customize(Connector connector) {
					ProtocolHandler handler = connector.getProtocolHandler();
					if (handler instanceof AbstractProtocol) {
						AbstractProtocol<?> protocol = (AbstractProtocol<?>) handler;
						protocol.setConnectionTimeout(connectionTimeout);
					}
				}

			});
		}

		private void customizeRemoteIpValve(ServerProperties properties,
				TomcatEmbeddedServletContainerFactory factory) {
			String protocolHeader = getProtocolHeader();
			String remoteIpHeader = getRemoteIpHeader();
			// For back compatibility the valve is also enabled if protocol-header is set
			if (StringUtils.hasText(protocolHeader) || StringUtils.hasText(remoteIpHeader)
					|| properties.getOrDeduceUseForwardHeaders()) {
				RemoteIpValve valve = new RemoteIpValve();
				valve.setProtocolHeader(StringUtils.hasLength(protocolHeader)
						? protocolHeader : "X-Forwarded-Proto");
				if (StringUtils.hasLength(remoteIpHeader)) {
					valve.setRemoteIpHeader(remoteIpHeader);
				}
				// The internal proxies default to a white list of "safe" internal IP
				// addresses
				valve.setInternalProxies(getInternalProxies());
				valve.setPortHeader(getPortHeader());
				valve.setProtocolHeaderHttpsValue(getProtocolHeaderHttpsValue());
				// ... so it's safe to add this valve by default.
				factory.addEngineValves(valve);
			}
		}

		@SuppressWarnings("rawtypes")
		private void customizeMaxThreads(TomcatEmbeddedServletContainerFactory factory) {
			factory.addConnectorCustomizers(new TomcatConnectorCustomizer() {
				@Override
				public void customize(Connector connector) {

					ProtocolHandler handler = connector.getProtocolHandler();
					if (handler instanceof AbstractProtocol) {
						AbstractProtocol protocol = (AbstractProtocol) handler;
						protocol.setMaxThreads(Tomcat.this.maxThreads);
					}

				}
			});
		}

		@SuppressWarnings("rawtypes")
		private void customizeMinThreads(TomcatEmbeddedServletContainerFactory factory) {
			factory.addConnectorCustomizers(new TomcatConnectorCustomizer() {
				@Override
				public void customize(Connector connector) {

					ProtocolHandler handler = connector.getProtocolHandler();
					if (handler instanceof AbstractProtocol) {
						AbstractProtocol protocol = (AbstractProtocol) handler;
						protocol.setMinSpareThreads(Tomcat.this.minSpareThreads);
					}

				}
			});
		}

		@SuppressWarnings("rawtypes")
		private void customizeMaxHttpHeaderSize(
				TomcatEmbeddedServletContainerFactory factory,
				final int maxHttpHeaderSize) {
			factory.addConnectorCustomizers(new TomcatConnectorCustomizer() {

				@Override
				public void customize(Connector connector) {
					ProtocolHandler handler = connector.getProtocolHandler();
					if (handler instanceof AbstractHttp11Protocol) {
						AbstractHttp11Protocol protocol = (AbstractHttp11Protocol) handler;
						protocol.setMaxHttpHeaderSize(maxHttpHeaderSize);
					}
				}

			});
		}

		private void customizeMaxHttpPostSize(
				TomcatEmbeddedServletContainerFactory factory,
				final int maxHttpPostSize) {
			factory.addConnectorCustomizers(new TomcatConnectorCustomizer() {

				@Override
				public void customize(Connector connector) {
					connector.setMaxPostSize(maxHttpPostSize);
				}

			});
		}

		private void customizeAccessLog(TomcatEmbeddedServletContainerFactory factory) {
			AccessLogValve valve = new AccessLogValve();
			valve.setPattern(this.accesslog.getPattern());
			valve.setDirectory(this.accesslog.getDirectory());
			valve.setPrefix(this.accesslog.getPrefix());
			valve.setSuffix(this.accesslog.getSuffix());
			valve.setRenameOnRotate(this.accesslog.isRenameOnRotate());
			valve.setRequestAttributesEnabled(
					this.accesslog.isRequestAttributesEnabled());
			valve.setRotatable(this.accesslog.isRotate());
			valve.setBuffered(this.accesslog.isBuffered());
			valve.setFileDateFormat(this.accesslog.getFileDateFormat());
			factory.addEngineValves(valve);
		}

		private void customizeRedirectContextRoot(
				TomcatEmbeddedServletContainerFactory factory,
				final boolean redirectContextRoot) {
			factory.addContextCustomizers(new TomcatContextCustomizer() {

				@Override
				public void customize(Context context) {
					context.setMapperContextRootRedirectEnabled(redirectContextRoot);
				}

			});
		}

		public static class Accesslog {

			/**
			 * Enable access log.
			 */
			private boolean enabled = false;

			/**
			 * Format pattern for access logs.
			 */
			private String pattern = "common";

			/**
			 * Directory in which log files are created. Can be relative to the tomcat
			 * base dir or absolute.
			 */
			private String directory = "logs";

			/**
			 * Log file name prefix.
			 */
			protected String prefix = "access_log";

			/**
			 * Log file name suffix.
			 */
			private String suffix = ".log";

			/**
			 * Enable access log rotation.
			 */
			private boolean rotate = true;

			/**
			 * Defer inclusion of the date stamp in the file name until rotate time.
			 */
			private boolean renameOnRotate;

			/**
			 * Date format to place in log file name.
			 */
			private String fileDateFormat = ".yyyy-MM-dd";

			/**
			 * Set request attributes for IP address, Hostname, protocol and port used for
			 * the request.
			 */
			private boolean requestAttributesEnabled;

			/**
			 * Buffer output such that it is only flushed periodically.
			 */
			private boolean buffered = true;

			public boolean isEnabled() {
				return this.enabled;
			}

			public void setEnabled(boolean enabled) {
				this.enabled = enabled;
			}

			public String getPattern() {
				return this.pattern;
			}

			public void setPattern(String pattern) {
				this.pattern = pattern;
			}

			public String getDirectory() {
				return this.directory;
			}

			public void setDirectory(String directory) {
				this.directory = directory;
			}

			public String getPrefix() {
				return this.prefix;
			}

			public void setPrefix(String prefix) {
				this.prefix = prefix;
			}

			public String getSuffix() {
				return this.suffix;
			}

			public void setSuffix(String suffix) {
				this.suffix = suffix;
			}

			public boolean isRotate() {
				return this.rotate;
			}

			public void setRotate(boolean rotate) {
				this.rotate = rotate;
			}

			public boolean isRenameOnRotate() {
				return this.renameOnRotate;
			}

			public void setRenameOnRotate(boolean renameOnRotate) {
				this.renameOnRotate = renameOnRotate;
			}

			public String getFileDateFormat() {
				return this.fileDateFormat;
			}

			public void setFileDateFormat(String fileDateFormat) {
				this.fileDateFormat = fileDateFormat;
			}

			public boolean isRequestAttributesEnabled() {
				return this.requestAttributesEnabled;
			}

			public void setRequestAttributesEnabled(boolean requestAttributesEnabled) {
				this.requestAttributesEnabled = requestAttributesEnabled;
			}

			public boolean isBuffered() {
				return this.buffered;
			}

			public void setBuffered(boolean buffered) {
				this.buffered = buffered;
			}

		}

	}

	public static class Jetty {

		/**
		 * Maximum size in bytes of the HTTP post or put content.
		 */
		private int maxHttpPostSize = 0; // bytes

		/**
		 * Number of acceptor threads to use.
		 */
		private Integer acceptors;

		/**
		 * Number of selector threads to use.
		 */
		private Integer selectors;

		public int getMaxHttpPostSize() {
			return this.maxHttpPostSize;
		}

		public void setMaxHttpPostSize(int maxHttpPostSize) {
			this.maxHttpPostSize = maxHttpPostSize;
		}

		public Integer getAcceptors() {
			return this.acceptors;
		}

		public void setAcceptors(Integer acceptors) {
			this.acceptors = acceptors;
		}

		public Integer getSelectors() {
			return this.selectors;
		}

		public void setSelectors(Integer selectors) {
			this.selectors = selectors;
		}

		void customizeJetty(final ServerProperties serverProperties,
				JettyEmbeddedServletContainerFactory factory) {
			factory.setUseForwardHeaders(serverProperties.getOrDeduceUseForwardHeaders());
			if (this.acceptors != null) {
				factory.setAcceptors(this.acceptors);
			}
			if (this.selectors != null) {
				factory.setSelectors(this.selectors);
			}
			if (serverProperties.getMaxHttpHeaderSize() > 0) {
				customizeMaxHttpHeaderSize(factory,
						serverProperties.getMaxHttpHeaderSize());
			}
			if (this.maxHttpPostSize > 0) {
				customizeMaxHttpPostSize(factory, this.maxHttpPostSize);
			}

			if (serverProperties.getConnectionTimeout() != null) {
				customizeConnectionTimeout(factory,
						serverProperties.getConnectionTimeout());
			}
		}

		private void customizeConnectionTimeout(
				JettyEmbeddedServletContainerFactory factory,
				final int connectionTimeout) {
			factory.addServerCustomizers(new JettyServerCustomizer() {

				@Override
				public void customize(Server server) {
					for (org.eclipse.jetty.server.Connector connector : server
							.getConnectors()) {
						if (connector instanceof AbstractConnector) {
							((AbstractConnector) connector)
									.setIdleTimeout(connectionTimeout);
						}
					}
				}

			});
		}

		private void customizeMaxHttpHeaderSize(
				JettyEmbeddedServletContainerFactory factory,
				final int maxHttpHeaderSize) {
			factory.addServerCustomizers(new JettyServerCustomizer() {

				@Override
				public void customize(Server server) {
					for (org.eclipse.jetty.server.Connector connector : server
							.getConnectors()) {
						try {
							for (ConnectionFactory connectionFactory : connector
									.getConnectionFactories()) {
								if (connectionFactory instanceof HttpConfiguration.ConnectionFactory) {
									customize(
											(HttpConfiguration.ConnectionFactory) connectionFactory);
								}
							}
						}
						catch (NoSuchMethodError ex) {
							customizeOnJetty8(connector, maxHttpHeaderSize);
						}
					}

				}

				private void customize(HttpConfiguration.ConnectionFactory factory) {
					HttpConfiguration configuration = factory.getHttpConfiguration();
					configuration.setRequestHeaderSize(maxHttpHeaderSize);
					configuration.setResponseHeaderSize(maxHttpHeaderSize);
				}

				private void customizeOnJetty8(
						org.eclipse.jetty.server.Connector connector,
						int maxHttpHeaderSize) {
					try {
						connector.getClass().getMethod("setRequestHeaderSize", int.class)
								.invoke(connector, maxHttpHeaderSize);
						connector.getClass().getMethod("setResponseHeaderSize", int.class)
								.invoke(connector, maxHttpHeaderSize);
					}
					catch (Exception ex) {
						throw new RuntimeException(ex);
					}
				}

			});
		}

		private void customizeMaxHttpPostSize(
				JettyEmbeddedServletContainerFactory factory, final int maxHttpPostSize) {
			factory.addServerCustomizers(new JettyServerCustomizer() {

				@Override
				public void customize(Server server) {
					setHandlerMaxHttpPostSize(maxHttpPostSize, server.getHandlers());
				}

				private void setHandlerMaxHttpPostSize(int maxHttpPostSize,
						Handler... handlers) {
					for (Handler handler : handlers) {
						if (handler instanceof ContextHandler) {
							((ContextHandler) handler)
									.setMaxFormContentSize(maxHttpPostSize);
						}
						else if (handler instanceof HandlerWrapper) {
							setHandlerMaxHttpPostSize(maxHttpPostSize,
									((HandlerWrapper) handler).getHandler());
						}
						else if (handler instanceof HandlerCollection) {
							setHandlerMaxHttpPostSize(maxHttpPostSize,
									((HandlerCollection) handler).getHandlers());
						}
					}
				}

			});
		}

	}

	public static class Undertow {

		/**
		 * Maximum size in bytes of the HTTP post content.
		 */
		private long maxHttpPostSize = 0; // bytes

		/**
		 * Size of each buffer in bytes.
		 */
		private Integer bufferSize;

		/**
		 * Number of buffer per region.
		 */
		@Deprecated
		private Integer buffersPerRegion;

		/**
		 * Number of I/O threads to create for the worker.
		 */
		private Integer ioThreads;

		/**
		 * Number of worker threads.
		 */
		private Integer workerThreads;

		/**
		 * Allocate buffers outside the Java heap.
		 */
		private Boolean directBuffers;

		private final Accesslog accesslog = new Accesslog();

		public long getMaxHttpPostSize() {
			return this.maxHttpPostSize;
		}

		public void setMaxHttpPostSize(long maxHttpPostSize) {
			this.maxHttpPostSize = maxHttpPostSize;
		}

		public Integer getBufferSize() {
			return this.bufferSize;
		}

		public void setBufferSize(Integer bufferSize) {
			this.bufferSize = bufferSize;
		}

		@DeprecatedConfigurationProperty(reason = "The property is not used by Undertow. See https://issues.jboss.org/browse/UNDERTOW-587 for details")
		public Integer getBuffersPerRegion() {
			return this.buffersPerRegion;
		}

		public void setBuffersPerRegion(Integer buffersPerRegion) {
			this.buffersPerRegion = buffersPerRegion;
		}

		public Integer getIoThreads() {
			return this.ioThreads;
		}

		public void setIoThreads(Integer ioThreads) {
			this.ioThreads = ioThreads;
		}

		public Integer getWorkerThreads() {
			return this.workerThreads;
		}

		public void setWorkerThreads(Integer workerThreads) {
			this.workerThreads = workerThreads;
		}

		public Boolean getDirectBuffers() {
			return this.directBuffers;
		}

		public void setDirectBuffers(Boolean directBuffers) {
			this.directBuffers = directBuffers;
		}

		public Accesslog getAccesslog() {
			return this.accesslog;
		}

		void customizeUndertow(final ServerProperties serverProperties,
				UndertowEmbeddedServletContainerFactory factory) {
			if (this.bufferSize != null) {
				factory.setBufferSize(this.bufferSize);
			}
			if (this.ioThreads != null) {
				factory.setIoThreads(this.ioThreads);
			}
			if (this.workerThreads != null) {
				factory.setWorkerThreads(this.workerThreads);
			}
			if (this.directBuffers != null) {
				factory.setDirectBuffers(this.directBuffers);
			}
			if (this.accesslog.enabled != null) {
				factory.setAccessLogEnabled(this.accesslog.enabled);
			}
			factory.setAccessLogDirectory(this.accesslog.dir);
			factory.setAccessLogPattern(this.accesslog.pattern);
			factory.setAccessLogPrefix(this.accesslog.prefix);
			factory.setAccessLogSuffix(this.accesslog.suffix);
			factory.setAccessLogRotate(this.accesslog.rotate);
			factory.setUseForwardHeaders(serverProperties.getOrDeduceUseForwardHeaders());
			if (serverProperties.getMaxHttpHeaderSize() > 0) {
				customizeMaxHttpHeaderSize(factory,
						serverProperties.getMaxHttpHeaderSize());
			}
			if (this.maxHttpPostSize > 0) {
				customizeMaxHttpPostSize(factory, this.maxHttpPostSize);
			}

			if (serverProperties.getConnectionTimeout() != null) {
				customizeConnectionTimeout(factory,
						serverProperties.getConnectionTimeout());
			}
		}

		private void customizeConnectionTimeout(
				UndertowEmbeddedServletContainerFactory factory,
				final int connectionTimeout) {
			factory.addBuilderCustomizers(new UndertowBuilderCustomizer() {
				@Override
				public void customize(Builder builder) {
					builder.setSocketOption(UndertowOptions.NO_REQUEST_TIMEOUT,
							connectionTimeout);
				}
			});
		}

		private void customizeMaxHttpHeaderSize(
				UndertowEmbeddedServletContainerFactory factory,
				final int maxHttpHeaderSize) {
			factory.addBuilderCustomizers(new UndertowBuilderCustomizer() {

				@Override
				public void customize(Builder builder) {
					builder.setServerOption(UndertowOptions.MAX_HEADER_SIZE,
							maxHttpHeaderSize);
				}

			});
		}

		private void customizeMaxHttpPostSize(
				UndertowEmbeddedServletContainerFactory factory,
				final long maxHttpPostSize) {
			factory.addBuilderCustomizers(new UndertowBuilderCustomizer() {

				@Override
				public void customize(Builder builder) {
					builder.setServerOption(UndertowOptions.MAX_ENTITY_SIZE,
							maxHttpPostSize);
				}

			});
		}

		public static class Accesslog {

			/**
			 * Enable access log.
			 */
			private Boolean enabled;

			/**
			 * Format pattern for access logs.
			 */
			private String pattern = "common";

			/**
			 * Log file name prefix.
			 */
			protected String prefix = "access_log.";

			/**
			 * Log file name suffix.
			 */
			private String suffix = "log";

			/**
			 * Undertow access log directory.
			 */
			private File dir = new File("logs");

			/**
			 * Enable access log rotation.
			 */
			private boolean rotate = true;

			public Boolean getEnabled() {
				return this.enabled;
			}

			public void setEnabled(Boolean enabled) {
				this.enabled = enabled;
			}

			public String getPattern() {
				return this.pattern;
			}

			public void setPattern(String pattern) {
				this.pattern = pattern;
			}

			public String getPrefix() {
				return this.prefix;
			}

			public void setPrefix(String prefix) {
				this.prefix = prefix;
			}

			public String getSuffix() {
				return this.suffix;
			}

			public void setSuffix(String suffix) {
				this.suffix = suffix;
			}

			public File getDir() {
				return this.dir;
			}

			public void setDir(File dir) {
				this.dir = dir;
			}

			public boolean isRotate() {
				return this.rotate;
			}

			public void setRotate(boolean rotate) {
				this.rotate = rotate;
			}

		}

	}

	/**
	 * {@link ServletContextInitializer} to apply appropriate parts of the {@link Session}
	 * configuration.
	 */
	private static class SessionConfiguringInitializer
			implements ServletContextInitializer {

		private final Session session;

		SessionConfiguringInitializer(Session session) {
			this.session = session;
		}

		@Override
		public void onStartup(ServletContext servletContext) throws ServletException {
			if (this.session.getTrackingModes() != null) {
				servletContext.setSessionTrackingModes(this.session.getTrackingModes());
			}
			configureSessionCookie(servletContext.getSessionCookieConfig());
		}

		private void configureSessionCookie(SessionCookieConfig config) {
			Cookie cookie = this.session.getCookie();
			if (cookie.getName() != null) {
				config.setName(cookie.getName());
			}
			if (cookie.getDomain() != null) {
				config.setDomain(cookie.getDomain());
			}
			if (cookie.getPath() != null) {
				config.setPath(cookie.getPath());
			}
			if (cookie.getComment() != null) {
				config.setComment(cookie.getComment());
			}
			if (cookie.getHttpOnly() != null) {
				config.setHttpOnly(cookie.getHttpOnly());
			}
			if (cookie.getSecure() != null) {
				config.setSecure(cookie.getSecure());
			}
			if (cookie.getMaxAge() != null) {
				config.setMaxAge(cookie.getMaxAge());
			}
		}

	}

}<|MERGE_RESOLUTION|>--- conflicted
+++ resolved
@@ -834,13 +834,8 @@
 			if (maxHttpHeaderSize > 0) {
 				customizeMaxHttpHeaderSize(factory, maxHttpHeaderSize);
 			}
-<<<<<<< HEAD
-			if (this.maxHttpPostSize > 0) {
+			if (this.maxHttpPostSize != 0) {
 				customizeMaxHttpPostSize(factory, this.maxHttpPostSize);
-=======
-			if (serverProperties.getMaxHttpPostSize() != 0) {
-				customizeMaxHttpPostSize(factory, serverProperties.getMaxHttpPostSize());
->>>>>>> 3c286872
 			}
 			if (this.accesslog.enabled) {
 				customizeAccessLog(factory);
