/*
 * Copyright 2012-2017 the original author or authors.
 *
 * Licensed under the Apache License, Version 2.0 (the "License");
 * you may not use this file except in compliance with the License.
 * You may obtain a copy of the License at
 *
 *      https://www.apache.org/licenses/LICENSE-2.0
 *
 * Unless required by applicable law or agreed to in writing, software
 * distributed under the License is distributed on an "AS IS" BASIS,
 * WITHOUT WARRANTIES OR CONDITIONS OF ANY KIND, either express or implied.
 * See the License for the specific language governing permissions and
 * limitations under the License.
 */

package org.springframework.boot.cli.compiler.grape;

import java.io.File;
import java.net.URI;
import java.net.URL;
import java.util.ArrayList;
import java.util.Arrays;
import java.util.Collections;
import java.util.HashMap;
import java.util.List;
import java.util.Map;

import groovy.lang.GroovyClassLoader;
import org.eclipse.aether.DefaultRepositorySystemSession;
import org.eclipse.aether.repository.Authentication;
import org.eclipse.aether.repository.RemoteRepository;
import org.junit.Test;

import org.springframework.boot.cli.compiler.dependencies.SpringBootDependenciesDependencyManagement;
import org.springframework.test.util.ReflectionTestUtils;

import static org.assertj.core.api.Assertions.assertThat;

/**
 * Tests for {@link AetherGrapeEngine}.
 *
 * @author Andy Wilkinson
 */
public class AetherGrapeEngineTests {

	private final GroovyClassLoader groovyClassLoader = new GroovyClassLoader();

	private final RepositoryConfiguration springMilestones = new RepositoryConfiguration(
			"spring-milestones", URI.create("https://repo.spring.io/milestone"), false);

	private AetherGrapeEngine createGrapeEngine(
			RepositoryConfiguration... additionalRepositories) {
		List<RepositoryConfiguration> repositoryConfigurations = new ArrayList<RepositoryConfiguration>();
		repositoryConfigurations.add(new RepositoryConfiguration("central",
<<<<<<< HEAD
				URI.create("https://repo.maven.apache.org/maven2"), false));
=======
				URI.create("https://repo1.maven.org/maven2"), false));
>>>>>>> f05f8582
		repositoryConfigurations.addAll(Arrays.asList(additionalRepositories));
		DependencyResolutionContext dependencyResolutionContext = new DependencyResolutionContext();
		dependencyResolutionContext.addDependencyManagement(
				new SpringBootDependenciesDependencyManagement());
		return AetherGrapeEngineFactory.create(this.groovyClassLoader,
				repositoryConfigurations, dependencyResolutionContext, false);
	}

	@Test
	public void dependencyResolution() {
		Map<String, Object> args = new HashMap<String, Object>();
		createGrapeEngine(this.springMilestones).grab(args,
				createDependency("org.springframework", "spring-jdbc", "3.2.4.RELEASE"));
		assertThat(this.groovyClassLoader.getURLs()).hasSize(5);
	}

	@Test
	public void proxySelector() {
		doWithCustomUserHome(new Runnable() {

			@Override
			public void run() {
				AetherGrapeEngine grapeEngine = createGrapeEngine();

				DefaultRepositorySystemSession session = (DefaultRepositorySystemSession) ReflectionTestUtils
						.getField(grapeEngine, "session");

				assertThat(session.getProxySelector() instanceof CompositeProxySelector)
						.isTrue();
			}

		});
	}

	@Test
	public void repositoryMirrors() {
		doWithCustomUserHome(new Runnable() {

			@SuppressWarnings("unchecked")
			@Override
			public void run() {
				AetherGrapeEngine grapeEngine = createGrapeEngine();

				List<RemoteRepository> repositories = (List<RemoteRepository>) ReflectionTestUtils
						.getField(grapeEngine, "repositories");
				assertThat(repositories).hasSize(1);
				assertThat(repositories.get(0).getId()).isEqualTo("central-mirror");
			}
		});
	}

	@Test
	public void repositoryAuthentication() {
		doWithCustomUserHome(new Runnable() {

			@SuppressWarnings("unchecked")
			@Override
			public void run() {
				AetherGrapeEngine grapeEngine = createGrapeEngine();

				List<RemoteRepository> repositories = (List<RemoteRepository>) ReflectionTestUtils
						.getField(grapeEngine, "repositories");
				assertThat(repositories).hasSize(1);
				Authentication authentication = repositories.get(0).getAuthentication();
				assertThat(authentication).isNotNull();
			}
		});
	}

	@Test
	public void dependencyResolutionWithExclusions() {
		Map<String, Object> args = new HashMap<String, Object>();
		args.put("excludes",
				Arrays.asList(createExclusion("org.springframework", "spring-core")));

		createGrapeEngine(this.springMilestones).grab(args,
				createDependency("org.springframework", "spring-jdbc", "3.2.4.RELEASE"),
				createDependency("org.springframework", "spring-beans", "3.2.4.RELEASE"));

		assertThat(this.groovyClassLoader.getURLs().length).isEqualTo(3);
	}

	@Test
	public void nonTransitiveDependencyResolution() {
		Map<String, Object> args = new HashMap<String, Object>();

		createGrapeEngine().grab(args, createDependency("org.springframework",
				"spring-jdbc", "3.2.4.RELEASE", false));

		assertThat(this.groovyClassLoader.getURLs().length).isEqualTo(1);
	}

	@Test
	public void dependencyResolutionWithCustomClassLoader() {
		Map<String, Object> args = new HashMap<String, Object>();
		GroovyClassLoader customClassLoader = new GroovyClassLoader();
		args.put("classLoader", customClassLoader);

		createGrapeEngine(this.springMilestones).grab(args,
				createDependency("org.springframework", "spring-jdbc", "3.2.4.RELEASE"));

		assertThat(this.groovyClassLoader.getURLs().length).isEqualTo(0);
		assertThat(customClassLoader.getURLs().length).isEqualTo(5);
	}

	@Test
	public void resolutionWithCustomResolver() {
		Map<String, Object> args = new HashMap<String, Object>();
		AetherGrapeEngine grapeEngine = this.createGrapeEngine();
		grapeEngine
				.addResolver(createResolver("restlet.org", "https://maven.restlet.org"));
		grapeEngine.grab(args, createDependency("org.restlet", "org.restlet", "1.1.6"));
		assertThat(this.groovyClassLoader.getURLs().length).isEqualTo(1);
	}

	@Test(expected = IllegalArgumentException.class)
	public void differingTypeAndExt() {
		Map<String, Object> dependency = createDependency("org.grails",
				"grails-dependencies", "2.4.0");
		dependency.put("type", "foo");
		dependency.put("ext", "bar");
		createGrapeEngine().grab(Collections.emptyMap(), dependency);
	}

	@Test
	public void pomDependencyResolutionViaType() {
		Map<String, Object> args = new HashMap<String, Object>();
		Map<String, Object> dependency = createDependency("org.springframework",
				"spring-framework-bom", "4.0.5.RELEASE");
		dependency.put("type", "pom");
		createGrapeEngine().grab(args, dependency);
		URL[] urls = this.groovyClassLoader.getURLs();
		assertThat(urls.length).isEqualTo(1);
		assertThat(urls[0].toExternalForm().endsWith(".pom")).isTrue();
	}

	@Test
	public void pomDependencyResolutionViaExt() {
		Map<String, Object> args = new HashMap<String, Object>();
		Map<String, Object> dependency = createDependency("org.springframework",
				"spring-framework-bom", "4.0.5.RELEASE");
		dependency.put("ext", "pom");
		createGrapeEngine().grab(args, dependency);
		URL[] urls = this.groovyClassLoader.getURLs();
		assertThat(urls.length).isEqualTo(1);
		assertThat(urls[0].toExternalForm().endsWith(".pom")).isTrue();
	}

	@Test
	public void resolutionWithClassifier() {
		Map<String, Object> args = new HashMap<String, Object>();

		Map<String, Object> dependency = createDependency("org.springframework",
				"spring-jdbc", "3.2.4.RELEASE", false);
		dependency.put("classifier", "sources");
		createGrapeEngine().grab(args, dependency);

		URL[] urls = this.groovyClassLoader.getURLs();
		assertThat(urls.length).isEqualTo(1);
		assertThat(urls[0].toExternalForm().endsWith("-sources.jar")).isTrue();
	}

	private Map<String, Object> createDependency(String group, String module,
			String version) {
		Map<String, Object> dependency = new HashMap<String, Object>();
		dependency.put("group", group);
		dependency.put("module", module);
		dependency.put("version", version);
		return dependency;
	}

	private Map<String, Object> createDependency(String group, String module,
			String version, boolean transitive) {
		Map<String, Object> dependency = createDependency(group, module, version);
		dependency.put("transitive", transitive);
		return dependency;
	}

	private Map<String, Object> createResolver(String name, String url) {
		Map<String, Object> resolver = new HashMap<String, Object>();
		resolver.put("name", name);
		resolver.put("root", url);
		return resolver;
	}

	private Map<String, Object> createExclusion(String group, String module) {
		Map<String, Object> exclusion = new HashMap<String, Object>();
		exclusion.put("group", group);
		exclusion.put("module", module);
		return exclusion;
	}

	private void doWithCustomUserHome(Runnable action) {
		doWithSystemProperty("user.home",
				new File("src/test/resources").getAbsolutePath(), action);
	}

	private void doWithSystemProperty(String key, String value, Runnable action) {
		String previousValue = setOrClearSystemProperty(key, value);
		try {
			action.run();
		}
		finally {
			setOrClearSystemProperty(key, previousValue);
		}
	}

	private String setOrClearSystemProperty(String key, String value) {
		if (value != null) {
			return System.setProperty(key, value);
		}
		return System.clearProperty(key);
	}

}<|MERGE_RESOLUTION|>--- conflicted
+++ resolved
@@ -1,5 +1,5 @@
 /*
- * Copyright 2012-2017 the original author or authors.
+ * Copyright 2012-2019 the original author or authors.
  *
  * Licensed under the Apache License, Version 2.0 (the "License");
  * you may not use this file except in compliance with the License.
@@ -53,11 +53,7 @@
 			RepositoryConfiguration... additionalRepositories) {
 		List<RepositoryConfiguration> repositoryConfigurations = new ArrayList<RepositoryConfiguration>();
 		repositoryConfigurations.add(new RepositoryConfiguration("central",
-<<<<<<< HEAD
-				URI.create("https://repo.maven.apache.org/maven2"), false));
-=======
 				URI.create("https://repo1.maven.org/maven2"), false));
->>>>>>> f05f8582
 		repositoryConfigurations.addAll(Arrays.asList(additionalRepositories));
 		DependencyResolutionContext dependencyResolutionContext = new DependencyResolutionContext();
 		dependencyResolutionContext.addDependencyManagement(
