<?xml version="1.0" encoding="UTF-8"?>
<setup:Project
    xmi:version="2.0"
    xmlns:xmi="http://www.omg.org/XMI"
    xmlns:xsi="http://www.w3.org/2001/XMLSchema-instance"
    xmlns:jdt="http://www.eclipse.org/oomph/setup/jdt/1.0"
    xmlns:predicates="http://www.eclipse.org/oomph/predicates/1.0"
    xmlns:setup="http://www.eclipse.org/oomph/setup/1.0"
    xmlns:setup.p2="http://www.eclipse.org/oomph/setup/p2/1.0"
    xmlns:setup.workingsets="http://www.eclipse.org/oomph/setup/workingsets/1.0"
    xmlns:workingsets="http://www.eclipse.org/oomph/workingsets/1.0"
    xsi:schemaLocation="http://www.eclipse.org/oomph/setup/jdt/1.0 https://git.eclipse.org/c/oomph/org.eclipse.oomph.git/plain/setups/models/JDT.ecore http://www.eclipse.org/oomph/predicates/1.0 https://git.eclipse.org/c/oomph/org.eclipse.oomph.git/plain/setups/models/Predicates.ecore http://www.eclipse.org/oomph/setup/workingsets/1.0 https://git.eclipse.org/c/oomph/org.eclipse.oomph.git/plain/setups/models/SetupWorkingSets.ecore http://www.eclipse.org/oomph/workingsets/1.0 https://git.eclipse.org/c/oomph/org.eclipse.oomph.git/plain/setups/models/WorkingSets.ecore"
    name="spring.boot.2.3.x"
    label="Spring Boot 2.3.x">
  <setupTask
      xsi:type="setup:VariableTask"
      type="FOLDER"
      name="checkout.location"
      defaultValue=""
      storageURI="scope://Workspace"
      label="Checkout Location"/>
  <setupTask
      xsi:type="jdt:JRETask"
      version="JavaSE-1.8"
      location="${jre.location-1.8}">
    <description>
      Define the JRE needed to compile and run the Java
      projects of ${scope.project.label}
    </description>
  </setupTask>
  <setupTask
      xsi:type="setup:EclipseIniTask"
      option="-Xmx"
      value="2048m"
      vm="true">
    <description></description>
  </setupTask>
  <setupTask
      xsi:type="setup:EclipseIniTask"
      option="-Xms"
      value="512m"
      vm="true"/>
  <setupTask
      xsi:type="setup:ResourceCreationTask"
      excludedTriggers="STARTUP MANUAL"
      content="&lt;?xml version=&quot;1.0&quot; encoding=&quot;UTF-8&quot;?>&#xD;&#xA;&lt;section name=&quot;Workbench&quot;>&#xD;&#xA;&#x9;&lt;section name=&quot;org.eclipse.jdt.internal.ui.packageview.PackageExplorerPart&quot;>&#xD;&#xA;&#x9;&#x9;&lt;item value=&quot;true&quot; key=&quot;group_libraries&quot;/>&#xD;&#xA;&#x9;&#x9;&lt;item value=&quot;false&quot; key=&quot;linkWithEditor&quot;/>&#xD;&#xA;&#x9;&#x9;&lt;item value=&quot;2&quot; key=&quot;layout&quot;/>&#xD;&#xA;&#x9;&#x9;&lt;item value=&quot;2&quot; key=&quot;rootMode&quot;/>&#xD;&#xA;&#x9;&#x9;&lt;item value=&quot;&amp;lt;?xml version=&amp;quot;1.0&amp;quot; encoding=&amp;quot;UTF-8&amp;quot;?&amp;gt;&amp;#x0D;&amp;#x0A;&amp;lt;packageExplorer configured=&amp;quot;true&amp;quot; group_libraries=&amp;quot;1&amp;quot; layout=&amp;quot;2&amp;quot; linkWithEditor=&amp;quot;0&amp;quot; rootMode=&amp;quot;2&amp;quot; sortWorkingSets=&amp;quot;false&amp;quot; workingSetName=&amp;quot;&amp;quot;&amp;gt;&amp;#x0D;&amp;#x0A;&amp;lt;localWorkingSetManager&amp;gt;&amp;#x0D;&amp;#x0A;&amp;lt;workingSet editPageId=&amp;quot;org.eclipse.jdt.internal.ui.OthersWorkingSet&amp;quot; factoryID=&amp;quot;org.eclipse.ui.internal.WorkingSetFactory&amp;quot; id=&amp;quot;1382792884467_1&amp;quot; label=&amp;quot;Other Projects&amp;quot; name=&amp;quot;Other Projects&amp;quot;/&amp;gt;&amp;#x0D;&amp;#x0A;&amp;lt;/localWorkingSetManager&amp;gt;&amp;#x0D;&amp;#x0A;&amp;lt;activeWorkingSet workingSetName=&amp;quot;Other Projects&amp;quot;/&amp;gt;&amp;#x0D;&amp;#x0A;&amp;lt;allWorkingSets workingSetName=&amp;quot;Other Projects&amp;quot;/&amp;gt;&amp;#x0D;&amp;#x0A;&amp;lt;/packageExplorer&amp;gt;&quot; key=&quot;memento&quot;/>&#xD;&#xA;&#x9;&lt;/section>&#xD;&#xA;&lt;/section>&#xD;&#xA;"
      targetURL="${workspace.location|uri}/.metadata/.plugins/org.eclipse.jdt.ui/dialog_settings.xml"
      encoding="UTF-8">
    <description>
      Initialize JDT's package explorer to show working sets as
      its root objects
    </description>
  </setupTask>
  <setupTask
      xsi:type="setup.p2:P2Task">
    <requirement
        name="org.eclipse.platform.feature.group"/>
    <requirement
        name="org.eclipse.jdt.feature.group"/>
    <requirement
        name="io.spring.javaformat.eclipse.feature.feature.group"/>
    <requirement
        name="org.eclipse.jst.server_adapters.feature.feature.group"/>
    <requirement
        name="org.eclipse.jst.server_adapters.ext.feature.feature.group"/>
    <requirement
        name="org.eclipse.jst.server_ui.feature.feature.group"/>
    <requirement
        name="org.eclipse.jst.web_ui.feature.feature.group"/>
    <requirement
<<<<<<< HEAD
        name="org.eclipse.m2e.feature.feature.group" versionRange="[1.14.0,2.0.0)"/>
=======
        name="org.eclipse.m2e.feature.feature.group"/>
    <requirement
        name="org.eclipse.oomph.setup.maven.feature.group"/>
>>>>>>> 8edffc8e
     <requirement
        name="org.eclipse.oomph.setup.workingsets.feature.group"/>
    <requirement
        name="org.eclipse.wst.server_adapters.feature.feature.group"/>
    <requirement
        name="org.eclipse.wst.web_ui.feature.feature.group"/>
    <requirement
        name="org.sonatype.m2e.buildhelper.feature.feature.group"/>
    <requirement
          name="org.springframework.boot.ide.main.feature.feature.group"/>
    <requirement
          name="org.springframework.ide.eclipse.boot.dash.feature.feature.group"/>
    <requirement
          name="org.springframework.tooling.boot.ls.feature.feature.group"/>
    <repository
        url="https://dl.bintray.com/spring/javaformat-eclipse/"/>
    <repository
        url="https://repo1.maven.org/maven2/.m2e/connectors/m2eclipse-buildhelper/0.15.0/N/0.15.0.201405280027/"/>
    <repository
        url="https://download.springsource.com/release/TOOLS/sts4/update/latest/"/>
    <description>
      Install the tools needed in the IDE to work with the
      source code for ${scope.project.label}
    </description>
  </setupTask>
  <setupTask
      xsi:type="setup.workingsets:WorkingSetTask">
    <workingSet
        name="spring-boot">
      <predicate
          xsi:type="predicates:AndPredicate">
        <operand
            xsi:type="predicates:NamePredicate"
            pattern="spring-boot.*"/>
        <operand
            xsi:type="workingsets:ExclusionPredicate"
            excludedWorkingSet="//@setupTasks.7/@workingSets.3 //@setupTasks.7/@workingSets.2 //@setupTasks.7/@workingSets.4 //@setupTasks.7/@workingSets.1"/>
      </predicate>
    </workingSet>
    <workingSet
        name="spring-boot-tools">
      <predicate
          xsi:type="predicates:NamePredicate"
          pattern="spring-boot-(tools|antlib|configuration-.*|loader|.*-tools|.*-plugin|autoconfigure-processor)"/>
    </workingSet>
    <workingSet
        name="spring-boot-starters">
      <predicate
          xsi:type="predicates:OrPredicate">
        <operand
            xsi:type="predicates:NamePredicate"
            pattern="spring-boot-starter(s|-.*)"/>
        <operand
            xsi:type="predicates:NamePredicate"
            pattern="spring-boot-starter"/>
      </predicate>
    </workingSet>
    <workingSet
        name="spring-boot-smoke-tests">
      <predicate
          xsi:type="predicates:OrPredicate">
        <operand
            xsi:type="predicates:NamePredicate"
            pattern="spring-boot-smoke-test(s|-.*)"/>
        <operand
            xsi:type="predicates:NamePredicate"
            pattern="spring-boot-smoke-tests-invoker"/>
      </predicate>
    </workingSet>
    <workingSet
        name="spring-boot-tests">
      <predicate
          xsi:type="predicates:AndPredicate">
        <operand
            xsi:type="predicates:NamePredicate"
            pattern="spring-boot-(.*-test|tests).*"/>
        <operand
            xsi:type="workingsets:ExclusionPredicate"
            excludedWorkingSet="//@setupTasks.7/@workingSets.3"/>
      </predicate>
    </workingSet>
  </setupTask>
  <setupTask
      xsi:type="setup:CompoundTask"
      name="org.eclipse.jdt.ui">
    <setupTask
        xsi:type="setup:PreferenceTask"
        key="/instance/org.eclipse.jdt.ui/content_assist_autoactivation_delay"
        value="40"/>
    <setupTask
        xsi:type="setup:PreferenceTask"
        key="/instance/org.eclipse.jdt.ui/content_assist_disabled_computers"
        value="org.eclipse.jdt.ui.javaNoTypeProposalCategory$${0x0}org.eclipse.jdt.ui.javaTypeProposalCategory$${0x0}org.eclipse.jdt.ui.textProposalCategory$${0x0}org.eclipse.recommenders.calls.rcp.proposalCategory.templates$${0x0}"/>
    <setupTask
        xsi:type="setup:PreferenceTask"
        key="/instance/org.eclipse.jdt.ui/org.eclipse.jdt.ui.typefilter.enabled"
        value="java.awt.*;org.hibernate.collection.*;"/>
    <setupTask
        xsi:type="setup:PreferenceTask"
        key="/instance/org.eclipse.jdt.ui/escape¥Strings"
        value="true"/>
    <setupTask
        xsi:type="setup:PreferenceTask"
        key="/instance/org.eclipse.jdt.ui/content_assist_favorite_static_members"
        value="org.assertj.core.api.Assertions.*;org.hamcrest.Matchers.*;org.junit.Assert.*;org.mockito.BDDMockito.*;org.mockito.Matchers.*;org.mockito.Mockito.*;org.springframework.test.web.servlet.request.MockMvcRequestBuilders.*;org.springframework.test.web.servlet.result.MockMvcResultMatchers.*"/>
    <setupTask
        xsi:type="setup:PreferenceTask"
        key="/instance/org.eclipse.jdt.ui/smart_backspace"
        value="true"/>
    <setupTask
        xsi:type="setup:PreferenceTask"
        key="/instance/org.eclipse.jdt.ui/smart_opening_brace"
        value="true"/>
    <setupTask
        xsi:type="setup:PreferenceTask"
        key="/instance/org.eclipse.jdt.ui/smart_semicolon"
        value="true"/>
    <setupTask
        xsi:type="setup:PreferenceTask"
        key="/instance/org.eclipse.jdt.ui/smart_tab"
        value="true"/>
    <setupTask
        xsi:type="setup:PreferenceTask"
        key="/instance/org.eclipse.jdt.ui/smartIndentAfterNewline"
        value="true"/>
    <setupTask
        xsi:type="setup:PreferenceTask"
        key="/instance/org.eclipse.jdt.ui/smartPaste"
        value="true"/>
    <setupTask
        xsi:type="setup:PreferenceTask"
        key="/instance/org.eclipse.jdt.ui/org.eclipse.jdt.ui.text.custom_templates"
        value="&lt;?xml version=&quot;1.0&quot; encoding=&quot;UTF-8&quot; standalone=&quot;no&quot;?>&lt;templates>&lt;template autoinsert=&quot;false&quot; context=&quot;java&quot; deleted=&quot;false&quot; description=&quot;Surround code with formatter off and formatter on tags&quot; enabled=&quot;true&quot; name=&quot;noformat&quot;>// @formatter:off&#xA;$${cursor} $${line_selection}&#xA;// @formatter:on&lt;/template>&lt;/templates>"/>
  </setupTask>
  <setupTask
      xsi:type="setup:CompoundTask"
      name="org.eclipse.jdt.core">
    <setupTask
        xsi:type="setup:PreferenceTask"
        key="/instance/org.eclipse.jdt.core/org.eclipse.jdt.core.compiler.problem.nonExternalizedStringLiteral"
        value="ignore"/>
  </setupTask>
  <setupTask
      xsi:type="setup:CompoundTask"
      name="org.eclipse.core.resources">
    <setupTask
        xsi:type="setup:PreferenceTask"
        key="/instance/org.eclipse.core.resources/encoding"
        value="UTF-8"/>
    <setupTask
        xsi:type="setup:PreferenceTask"
        key="/instance/org.eclipse.core.resources/refresh.enabled"
        value="false"/>
  </setupTask>
  <setupTask
      xsi:type="setup:CompoundTask"
      name="org.eclipse.m2e.core">
    <setupTask
        xsi:type="setup:PreferenceTask"
        key="/instance/org.eclipse.m2e.core/eclipse.m2.hideFoldersOfNestedProjects"
        value="true"/>
    <setupTask
        xsi:type="setup:PreferenceTask"
        key="/instance/org.eclipse.m2e.core/eclipse.m2.updateIndexes"
        value="false"/>
    <setupTask
        xsi:type="setup:PreferenceTask"
        key="/instance/org.eclipse.m2e.core/eclipse.m2.defaultPomEditorPage"
        value="true"/>
  </setupTask>
  <setupTask
      xsi:type="setup:CompoundTask"
      name="org.eclipse.ui.editors">
    <setupTask
        xsi:type="setup:PreferenceTask"
        key="/instance/org.eclipse.ui.editors/printMarginColumn"
        value="120"/>
    <setupTask
        xsi:type="setup:PreferenceTask"
        key="/instance/org.eclipse.ui.editors/lineNumberRuler"
        value="false"/>
    <setupTask
        xsi:type="setup:PreferenceTask"
        key="/instance/org.eclipse.ui.editors/printMargin"
        value="true"/>
    <setupTask
        xsi:type="setup:PreferenceTask"
        key="/instance/org.eclipse.ui.editors/showWhitespaceCharacters"
        value="true"/>
    <setupTask
        xsi:type="setup:PreferenceTask"
        key="/instance/org.eclipse.ui.editors/whitespaceCharacterAlphaValue"
        value="20"/>
  </setupTask>
  <setupTask
      xsi:type="setup:CompoundTask"
      name="org.springframework.ide.eclipse.beans.core">
    <setupTask
        xsi:type="setup:PreferenceTask"
        key="/instance/org.springframework.ide.eclipse.beans.core/org.springframework.ide.eclipse.beans.core.BeansCorePlugin.DISABLE_AUTO_DETECTION"
        value="true"/>
  </setupTask>
  <setupTask
      xsi:type="setup:CompoundTask"
      name="org.eclipse.wst.xml.core">
    <setupTask
        xsi:type="setup:PreferenceTask"
        key="/instance/org.eclipse.wst.xml.core/indicateNoGrammar"
        value="-1"/>
  </setupTask>
  <setupTask
      xsi:type="setup:CompoundTask"
      name="org.springframework.ide.eclipse.core">
    <setupTask
        xsi:type="setup:PreferenceTask"
        key="/instance/org.springframework.ide.eclipse.core/org.springframework.ide.eclipse.core.builders.enable.beanmetadatabuilder"
        value="false"/>
    <setupTask
        xsi:type="setup:PreferenceTask"
        key="/instance/org.springframework.ide.eclipse.core/org.springframework.ide.eclipse.core.useChangeDetectionForJavaFiles"
        value="false"/>
    <setupTask
        xsi:type="setup:PreferenceTask"
        key="/instance/org.springframework.ide.eclipse.core/org.springframework.ide.eclipse.core.validator.enable.org.springframework.ide.eclipse.beans.core.beansvalidator"
        value="false"/>
    <setupTask
        xsi:type="setup:PreferenceTask"
        key="/instance/org.springframework.ide.eclipse.core/org.springframework.ide.eclipse.core.validator.enable.org.springframework.ide.eclipse.boot.bootvalidator"
        value="false"/>
    <setupTask
        xsi:type="setup:PreferenceTask"
        key="/instance/org.springframework.ide.eclipse.core/org.springframework.ide.eclipse.core.validator.rule.enable.org.springframework.ide.eclipse.beans.core.beanAlias-org.springframework.ide.eclipse.beans.core.beansvalidator"
        value="false"/>
    <setupTask
        xsi:type="setup:PreferenceTask"
        key="/instance/org.springframework.ide.eclipse.core/org.springframework.ide.eclipse.core.validator.rule.enable.org.springframework.ide.eclipse.beans.core.beanClass-org.springframework.ide.eclipse.beans.core.beansvalidator"
        value="false"/>
    <setupTask
        xsi:type="setup:PreferenceTask"
        key="/instance/org.springframework.ide.eclipse.core/org.springframework.ide.eclipse.core.validator.rule.enable.org.springframework.ide.eclipse.beans.core.beanConstructorArgument-org.springframework.ide.eclipse.beans.core.beansvalidator"
        value="false"/>
    <setupTask
        xsi:type="setup:PreferenceTask"
        key="/instance/org.springframework.ide.eclipse.core/org.springframework.ide.eclipse.core.validator.rule.enable.org.springframework.ide.eclipse.beans.core.beanDefinition-org.springframework.ide.eclipse.beans.core.beansvalidator"
        value="false"/>
    <setupTask
        xsi:type="setup:PreferenceTask"
        key="/instance/org.springframework.ide.eclipse.core/org.springframework.ide.eclipse.core.validator.rule.enable.org.springframework.ide.eclipse.beans.core.beanDefinitionHolder-org.springframework.ide.eclipse.beans.core.beansvalidator"
        value="false"/>
    <setupTask
        xsi:type="setup:PreferenceTask"
        key="/instance/org.springframework.ide.eclipse.core/org.springframework.ide.eclipse.core.validator.rule.enable.org.springframework.ide.eclipse.beans.core.beanFactory-org.springframework.ide.eclipse.beans.core.beansvalidator"
        value="false"/>
    <setupTask
        xsi:type="setup:PreferenceTask"
        key="/instance/org.springframework.ide.eclipse.core/org.springframework.ide.eclipse.core.validator.rule.enable.org.springframework.ide.eclipse.beans.core.beanInitDestroyMethod-org.springframework.ide.eclipse.beans.core.beansvalidator"
        value="false"/>
    <setupTask
        xsi:type="setup:PreferenceTask"
        key="/instance/org.springframework.ide.eclipse.core/org.springframework.ide.eclipse.core.validator.rule.enable.org.springframework.ide.eclipse.beans.core.beanProperty-org.springframework.ide.eclipse.beans.core.beansvalidator"
        value="false"/>
    <setupTask
        xsi:type="setup:PreferenceTask"
        key="/instance/org.springframework.ide.eclipse.core/org.springframework.ide.eclipse.core.validator.rule.enable.org.springframework.ide.eclipse.beans.core.beanReference-org.springframework.ide.eclipse.beans.core.beansvalidator"
        value="false"/>
    <setupTask
        xsi:type="setup:PreferenceTask"
        key="/instance/org.springframework.ide.eclipse.core/org.springframework.ide.eclipse.core.validator.rule.enable.org.springframework.ide.eclipse.beans.core.methodOverride-org.springframework.ide.eclipse.beans.core.beansvalidator"
        value="false"/>
    <setupTask
        xsi:type="setup:PreferenceTask"
        key="/instance/org.springframework.ide.eclipse.core/org.springframework.ide.eclipse.core.validator.rule.enable.org.springframework.ide.eclipse.beans.core.parsingProblems-org.springframework.ide.eclipse.beans.core.beansvalidator"
        value="false"/>
    <setupTask
        xsi:type="setup:PreferenceTask"
        key="/instance/org.springframework.ide.eclipse.core/org.springframework.ide.eclipse.core.validator.rule.enable.org.springframework.ide.eclipse.boot.missingConfigurationProcessor-org.springframework.ide.eclipse.boot.bootvalidator"
        value="false"/>
  </setupTask>
  <setupTask
      xsi:type="setup:CompoundTask"
      name="org.eclipse.ui.workbench">
    <setupTask
        xsi:type="setup:PreferenceTask"
        key="/instance/org.eclipse.ui.workbench/HeapStatus.showMax"
        value="true"/>
    <setupTask
        xsi:type="setup:PreferenceTask"
        key="/instance/org.eclipse.ui.workbench/RUN_IN_BACKGROUND"
        value="true"/>
  </setupTask>
  <stream name="default"
      label="Default"/>
  <logicalProjectContainer
      xsi:type="setup:ProjectCatalog"
      href="index:/org.eclipse.setup#//@projectCatalogs[name='com.github']"/>
  <description>
    Eclipse project setup for people wishing to contribute to
    Spring Boot.
  </description>
</setup:Project><|MERGE_RESOLUTION|>--- conflicted
+++ resolved
@@ -4,12 +4,13 @@
     xmlns:xmi="http://www.omg.org/XMI"
     xmlns:xsi="http://www.w3.org/2001/XMLSchema-instance"
     xmlns:jdt="http://www.eclipse.org/oomph/setup/jdt/1.0"
+    xmlns:oomph="http://www.eclipse.org/buildship/oomph/1.0"
     xmlns:predicates="http://www.eclipse.org/oomph/predicates/1.0"
     xmlns:setup="http://www.eclipse.org/oomph/setup/1.0"
     xmlns:setup.p2="http://www.eclipse.org/oomph/setup/p2/1.0"
     xmlns:setup.workingsets="http://www.eclipse.org/oomph/setup/workingsets/1.0"
     xmlns:workingsets="http://www.eclipse.org/oomph/workingsets/1.0"
-    xsi:schemaLocation="http://www.eclipse.org/oomph/setup/jdt/1.0 https://git.eclipse.org/c/oomph/org.eclipse.oomph.git/plain/setups/models/JDT.ecore http://www.eclipse.org/oomph/predicates/1.0 https://git.eclipse.org/c/oomph/org.eclipse.oomph.git/plain/setups/models/Predicates.ecore http://www.eclipse.org/oomph/setup/workingsets/1.0 https://git.eclipse.org/c/oomph/org.eclipse.oomph.git/plain/setups/models/SetupWorkingSets.ecore http://www.eclipse.org/oomph/workingsets/1.0 https://git.eclipse.org/c/oomph/org.eclipse.oomph.git/plain/setups/models/WorkingSets.ecore"
+    xsi:schemaLocation="http://www.eclipse.org/oomph/setup/jdt/1.0 https://git.eclipse.org/c/oomph/org.eclipse.oomph.git/plain/setups/models/JDT.ecore http://www.eclipse.org/buildship/oomph/1.0 https://raw.githubusercontent.com/eclipse/buildship/master/org.eclipse.buildship.oomph/model/GradleImport-1.0.ecore http://www.eclipse.org/oomph/predicates/1.0 https://git.eclipse.org/c/oomph/org.eclipse.oomph.git/plain/setups/models/Predicates.ecore http://www.eclipse.org/oomph/setup/workingsets/1.0 https://git.eclipse.org/c/oomph/org.eclipse.oomph.git/plain/setups/models/SetupWorkingSets.ecore http://www.eclipse.org/oomph/workingsets/1.0 https://git.eclipse.org/c/oomph/org.eclipse.oomph.git/plain/setups/models/WorkingSets.ecore"
     name="spring.boot.2.3.x"
     label="Spring Boot 2.3.x">
   <setupTask
@@ -68,14 +69,10 @@
     <requirement
         name="org.eclipse.jst.web_ui.feature.feature.group"/>
     <requirement
-<<<<<<< HEAD
-        name="org.eclipse.m2e.feature.feature.group" versionRange="[1.14.0,2.0.0)"/>
-=======
         name="org.eclipse.m2e.feature.feature.group"/>
     <requirement
         name="org.eclipse.oomph.setup.maven.feature.group"/>
->>>>>>> 8edffc8e
-     <requirement
+    <requirement
         name="org.eclipse.oomph.setup.workingsets.feature.group"/>
     <requirement
         name="org.eclipse.wst.server_adapters.feature.feature.group"/>
@@ -84,21 +81,33 @@
     <requirement
         name="org.sonatype.m2e.buildhelper.feature.feature.group"/>
     <requirement
-          name="org.springframework.boot.ide.main.feature.feature.group"/>
-    <requirement
-          name="org.springframework.ide.eclipse.boot.dash.feature.feature.group"/>
-    <requirement
-          name="org.springframework.tooling.boot.ls.feature.feature.group"/>
+        name="org.springframework.boot.ide.main.feature.feature.group"/>
+    <requirement
+        name="org.springframework.ide.eclipse.boot.dash.feature.feature.group"/>
+    <requirement
+        name="org.springframework.tooling.boot.ls.feature.feature.group"/>
+    <requirement
+        name="org.eclipse.buildship.feature.group"/>
+    <requirement
+        name="org.eclipse.buildship.oomph.feature.group"/>
     <repository
         url="https://dl.bintray.com/spring/javaformat-eclipse/"/>
     <repository
         url="https://repo1.maven.org/maven2/.m2e/connectors/m2eclipse-buildhelper/0.15.0/N/0.15.0.201405280027/"/>
     <repository
         url="https://download.springsource.com/release/TOOLS/sts4/update/latest/"/>
+    <repository
+        url="https://download.eclipse.org/buildship/updates/e411/releases/"/>
     <description>
       Install the tools needed in the IDE to work with the
       source code for ${scope.project.label}
     </description>
+  </setupTask>
+  <setupTask
+      xsi:type="oomph:GradleImportTask">
+    <sourceLocator
+        rootFolder="${checkout.location}"
+        locateNestedProjects="true"/>
   </setupTask>
   <setupTask
       xsi:type="setup.workingsets:WorkingSetTask">
