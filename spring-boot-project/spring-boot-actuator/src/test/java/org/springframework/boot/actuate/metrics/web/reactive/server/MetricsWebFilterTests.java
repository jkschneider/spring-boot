--- conflicted
+++ resolved
@@ -50,14 +50,8 @@
 	public void setup() {
 		MockClock clock = new MockClock();
 		this.registry = new SimpleMeterRegistry(SimpleConfig.DEFAULT, clock);
-<<<<<<< HEAD
-		this.webFilter = new MetricsWebFilter(this.registry,
-				new DefaultWebFluxTagsProvider(), REQUEST_METRICS_NAME,
+		this.webFilter = new MetricsWebFilter(this.registry, new DefaultWebFluxTagsProvider(), REQUEST_METRICS_NAME,
 				AutoTimer.ENABLED);
-=======
-		this.webFilter = new MetricsWebFilter(this.registry, new DefaultWebFluxTagsProvider(), REQUEST_METRICS_NAME,
-				true);
->>>>>>> 24925c3d
 	}
 
 	@Test
