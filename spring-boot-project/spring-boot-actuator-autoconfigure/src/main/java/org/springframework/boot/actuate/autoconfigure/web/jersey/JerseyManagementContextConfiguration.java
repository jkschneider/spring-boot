--- conflicted
+++ resolved
@@ -39,15 +39,8 @@
 	}
 
 	@Bean
-<<<<<<< HEAD
-	ResourceConfig resourceConfig(ObjectProvider<ResourceConfigCustomizer> resourceConfigCustomizers) {
-		ResourceConfig resourceConfig = new ResourceConfig();
-		resourceConfigCustomizers.orderedStream().forEach((customizer) -> customizer.customize(resourceConfig));
-		return resourceConfig;
-=======
-	public ResourceConfig resourceConfig() {
+	ResourceConfig resourceConfig() {
 		return new ResourceConfig();
->>>>>>> ecf39346
 	}
 
 }