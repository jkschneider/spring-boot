/*
 * Copyright 2012-2019 the original author or authors.
 *
 * Licensed under the Apache License, Version 2.0 (the "License");
 * you may not use this file except in compliance with the License.
 * You may obtain a copy of the License at
 *
 *      https://www.apache.org/licenses/LICENSE-2.0
 *
 * Unless required by applicable law or agreed to in writing, software
 * distributed under the License is distributed on an "AS IS" BASIS,
 * WITHOUT WARRANTIES OR CONDITIONS OF ANY KIND, either express or implied.
 * See the License for the specific language governing permissions and
 * limitations under the License.
 */

package org.springframework.boot.test.context;

import java.util.ArrayList;
import java.util.Arrays;
import java.util.HashSet;
import java.util.List;
import java.util.Set;

import org.apache.commons.logging.Log;
import org.apache.commons.logging.LogFactory;

import org.springframework.boot.SpringBootConfiguration;
import org.springframework.boot.WebApplicationType;
import org.springframework.boot.context.properties.bind.Bindable;
import org.springframework.boot.context.properties.bind.Binder;
import org.springframework.boot.context.properties.source.ConfigurationPropertySource;
import org.springframework.boot.context.properties.source.MapConfigurationPropertySource;
import org.springframework.boot.test.context.SpringBootTest.WebEnvironment;
import org.springframework.core.annotation.AnnotationUtils;
import org.springframework.core.annotation.MergedAnnotation;
import org.springframework.core.annotation.MergedAnnotations;
import org.springframework.core.annotation.MergedAnnotations.SearchStrategy;
import org.springframework.core.env.Environment;
import org.springframework.core.io.support.SpringFactoriesLoader;
import org.springframework.test.context.ContextConfiguration;
import org.springframework.test.context.ContextConfigurationAttributes;
import org.springframework.test.context.ContextHierarchy;
import org.springframework.test.context.ContextLoader;
import org.springframework.test.context.MergedContextConfiguration;
import org.springframework.test.context.TestContext;
import org.springframework.test.context.TestContextBootstrapper;
import org.springframework.test.context.TestExecutionListener;
import org.springframework.test.context.support.DefaultTestContextBootstrapper;
import org.springframework.test.context.support.TestPropertySourceUtils;
import org.springframework.test.context.web.WebAppConfiguration;
import org.springframework.test.context.web.WebMergedContextConfiguration;
import org.springframework.util.Assert;
import org.springframework.util.ClassUtils;
import org.springframework.util.ObjectUtils;
import org.springframework.util.StringUtils;

/**
 * {@link TestContextBootstrapper} for Spring Boot. Provides support for
 * {@link SpringBootTest @SpringBootTest} and may also be used directly or subclassed.
 * Provides the following features over and above {@link DefaultTestContextBootstrapper}:
 * <ul>
 * <li>Uses {@link SpringBootContextLoader} as the
 * {@link #getDefaultContextLoaderClass(Class) default context loader}.</li>
 * <li>Automatically searches for a
 * {@link SpringBootConfiguration @SpringBootConfiguration} when required.</li>
 * <li>Allows custom {@link Environment} {@link #getProperties(Class)} to be defined.</li>
 * <li>Provides support for different {@link WebEnvironment webEnvironment} modes.</li>
 * </ul>
 *
 * @author Phillip Webb
 * @author Andy Wilkinson
 * @author Brian Clozel
 * @author Madhura Bhave
 * @author Lorenzo Dee
 * @since 1.4.0
 * @see SpringBootTest
 * @see TestConfiguration
 */
public class SpringBootTestContextBootstrapper extends DefaultTestContextBootstrapper {

	private static final String[] WEB_ENVIRONMENT_CLASSES = { "javax.servlet.Servlet",
			"org.springframework.web.context.ConfigurableWebApplicationContext" };

	private static final String REACTIVE_WEB_ENVIRONMENT_CLASS = "org.springframework."
			+ "web.reactive.DispatcherHandler";

	private static final String MVC_WEB_ENVIRONMENT_CLASS = "org.springframework." + "web.servlet.DispatcherServlet";

	private static final String JERSEY_WEB_ENVIRONMENT_CLASS = "org.glassfish.jersey.server.ResourceConfig";

	private static final String ACTIVATE_SERVLET_LISTENER = "org.springframework.test."
			+ "context.web.ServletTestExecutionListener.activateListener";

	private static final Log logger = LogFactory.getLog(SpringBootTestContextBootstrapper.class);

	@Override
	public TestContext buildTestContext() {
		TestContext context = super.buildTestContext();
		verifyConfiguration(context.getTestClass());
		WebEnvironment webEnvironment = getWebEnvironment(context.getTestClass());
		if (webEnvironment == WebEnvironment.MOCK && deduceWebApplicationType() == WebApplicationType.SERVLET) {
			context.setAttribute(ACTIVATE_SERVLET_LISTENER, true);
		}
		else if (webEnvironment != null && webEnvironment.isEmbedded()) {
			context.setAttribute(ACTIVATE_SERVLET_LISTENER, false);
		}
		return context;
	}

	@Override
	protected Set<Class<? extends TestExecutionListener>> getDefaultTestExecutionListenerClasses() {
		Set<Class<? extends TestExecutionListener>> listeners = super.getDefaultTestExecutionListenerClasses();
		List<DefaultTestExecutionListenersPostProcessor> postProcessors = SpringFactoriesLoader
				.loadFactories(DefaultTestExecutionListenersPostProcessor.class, getClass().getClassLoader());
		for (DefaultTestExecutionListenersPostProcessor postProcessor : postProcessors) {
			listeners = postProcessor.postProcessDefaultTestExecutionListeners(listeners);
		}
		return listeners;
	}

	@Override
	protected ContextLoader resolveContextLoader(Class<?> testClass,
			List<ContextConfigurationAttributes> configAttributesList) {
		Class<?>[] classes = getClasses(testClass);
		if (!ObjectUtils.isEmpty(classes)) {
			for (ContextConfigurationAttributes configAttributes : configAttributesList) {
				addConfigAttributesClasses(configAttributes, classes);
			}
		}
		return super.resolveContextLoader(testClass, configAttributesList);
	}

	private void addConfigAttributesClasses(ContextConfigurationAttributes configAttributes, Class<?>[] classes) {
		List<Class<?>> combined = new ArrayList<>();
		combined.addAll(Arrays.asList(classes));
		if (configAttributes.getClasses() != null) {
			combined.addAll(Arrays.asList(configAttributes.getClasses()));
		}
		configAttributes.setClasses(ClassUtils.toClassArray(combined));
	}

	@Override
	protected Class<? extends ContextLoader> getDefaultContextLoaderClass(Class<?> testClass) {
		return SpringBootContextLoader.class;
	}

	@Override
	protected MergedContextConfiguration processMergedContextConfiguration(MergedContextConfiguration mergedConfig) {
		Class<?>[] classes = getOrFindConfigurationClasses(mergedConfig);
		List<String> propertySourceProperties = getAndProcessPropertySourceProperties(mergedConfig);
		mergedConfig = createModifiedConfig(mergedConfig, classes, StringUtils.toStringArray(propertySourceProperties));
		WebEnvironment webEnvironment = getWebEnvironment(mergedConfig.getTestClass());
		if (webEnvironment != null && isWebEnvironmentSupported(mergedConfig)) {
			WebApplicationType webApplicationType = getWebApplicationType(mergedConfig);
			if (webApplicationType == WebApplicationType.SERVLET
					&& (webEnvironment.isEmbedded() || webEnvironment == WebEnvironment.MOCK)) {
<<<<<<< HEAD
				String resourceBasePath = MergedAnnotations.from(mergedConfig.getTestClass(), SearchStrategy.EXHAUSTIVE)
						.get(WebAppConfiguration.class).getValue(MergedAnnotation.VALUE, String.class)
						.orElse("src/main/webapp");
				mergedConfig = new WebMergedContextConfiguration(mergedConfig, resourceBasePath);
=======
				mergedConfig = new WebMergedContextConfiguration(mergedConfig, determineResourceBasePath(mergedConfig));
>>>>>>> ceace66a
			}
			else if (webApplicationType == WebApplicationType.REACTIVE
					&& (webEnvironment.isEmbedded() || webEnvironment == WebEnvironment.MOCK)) {
				return new ReactiveWebMergedContextConfiguration(mergedConfig);
			}
		}
		return mergedConfig;
	}

	private WebApplicationType getWebApplicationType(MergedContextConfiguration configuration) {
		ConfigurationPropertySource source = new MapConfigurationPropertySource(
				TestPropertySourceUtils.convertInlinedPropertiesToMap(configuration.getPropertySourceProperties()));
		Binder binder = new Binder(source);
		return binder.bind("spring.main.web-application-type", Bindable.of(WebApplicationType.class))
				.orElseGet(this::deduceWebApplicationType);
	}

	private WebApplicationType deduceWebApplicationType() {
		if (ClassUtils.isPresent(REACTIVE_WEB_ENVIRONMENT_CLASS, null)
				&& !ClassUtils.isPresent(MVC_WEB_ENVIRONMENT_CLASS, null)
				&& !ClassUtils.isPresent(JERSEY_WEB_ENVIRONMENT_CLASS, null)) {
			return WebApplicationType.REACTIVE;
		}
		for (String className : WEB_ENVIRONMENT_CLASSES) {
			if (!ClassUtils.isPresent(className, null)) {
				return WebApplicationType.NONE;
			}
		}
		return WebApplicationType.SERVLET;
	}

	/**
	 * Determines the resource base path for web applications using the value of
	 * {@link WebAppConfiguration @WebAppConfiguration}, if any, on the test class of the
	 * given {@code configuration}. Defaults to {@code src/main/webapp} in its absence.
	 * @param configuration the configure to examine
	 * @return the resource base path
	 * @since 2.1.6
	 */
	protected String determineResourceBasePath(MergedContextConfiguration configuration) {
		WebAppConfiguration webAppConfiguration = AnnotatedElementUtils
				.findMergedAnnotation(configuration.getTestClass(), WebAppConfiguration.class);
		return (webAppConfiguration != null) ? webAppConfiguration.value() : "src/main/webapp";
	}

	private boolean isWebEnvironmentSupported(MergedContextConfiguration mergedConfig) {
		Class<?> testClass = mergedConfig.getTestClass();
		ContextHierarchy hierarchy = AnnotationUtils.getAnnotation(testClass, ContextHierarchy.class);
		if (hierarchy == null || hierarchy.value().length == 0) {
			return true;
		}
		ContextConfiguration[] configurations = hierarchy.value();
		return isFromConfiguration(mergedConfig, configurations[configurations.length - 1]);
	}

	private boolean isFromConfiguration(MergedContextConfiguration candidateConfig,
			ContextConfiguration configuration) {
		ContextConfigurationAttributes attributes = new ContextConfigurationAttributes(candidateConfig.getTestClass(),
				configuration);
		Set<Class<?>> configurationClasses = new HashSet<>(Arrays.asList(attributes.getClasses()));
		for (Class<?> candidate : candidateConfig.getClasses()) {
			if (configurationClasses.contains(candidate)) {
				return true;
			}
		}
		return false;
	}

	protected Class<?>[] getOrFindConfigurationClasses(MergedContextConfiguration mergedConfig) {
		Class<?>[] classes = mergedConfig.getClasses();
		if (containsNonTestComponent(classes) || mergedConfig.hasLocations()) {
			return classes;
		}
		Class<?> found = new AnnotatedClassFinder(SpringBootConfiguration.class)
				.findFromClass(mergedConfig.getTestClass());
		Assert.state(found != null, "Unable to find a @SpringBootConfiguration, you need to use "
				+ "@ContextConfiguration or @SpringBootTest(classes=...) " + "with your test");
		logger.info("Found @SpringBootConfiguration " + found.getName() + " for test " + mergedConfig.getTestClass());
		return merge(found, classes);
	}

	private boolean containsNonTestComponent(Class<?>[] classes) {
		for (Class<?> candidate : classes) {
			if (!MergedAnnotations.from(candidate, SearchStrategy.INHERITED_ANNOTATIONS)
					.isPresent(TestConfiguration.class)) {
				return true;
			}
		}
		return false;
	}

	private Class<?>[] merge(Class<?> head, Class<?>[] existing) {
		Class<?>[] result = new Class<?>[existing.length + 1];
		result[0] = head;
		System.arraycopy(existing, 0, result, 1, existing.length);
		return result;
	}

	private List<String> getAndProcessPropertySourceProperties(MergedContextConfiguration mergedConfig) {
		List<String> propertySourceProperties = new ArrayList<>(
				Arrays.asList(mergedConfig.getPropertySourceProperties()));
		String differentiator = getDifferentiatorPropertySourceProperty();
		if (differentiator != null) {
			propertySourceProperties.add(differentiator);
		}
		processPropertySourceProperties(mergedConfig, propertySourceProperties);
		return propertySourceProperties;
	}

	/**
	 * Return a "differentiator" property to ensure that there is something to
	 * differentiate regular tests and bootstrapped tests. Without this property a cached
	 * context could be returned that wasn't created by this bootstrapper. By default uses
	 * the bootstrapper class as a property.
	 * @return the differentiator or {@code null}
	 */
	protected String getDifferentiatorPropertySourceProperty() {
		return getClass().getName() + "=true";
	}

	/**
	 * Post process the property source properties, adding or removing elements as
	 * required.
	 * @param mergedConfig the merged context configuration
	 * @param propertySourceProperties the property source properties to process
	 */
	protected void processPropertySourceProperties(MergedContextConfiguration mergedConfig,
			List<String> propertySourceProperties) {
		Class<?> testClass = mergedConfig.getTestClass();
		String[] properties = getProperties(testClass);
		if (!ObjectUtils.isEmpty(properties)) {
			// Added first so that inlined properties from @TestPropertySource take
			// precedence
			propertySourceProperties.addAll(0, Arrays.asList(properties));
		}
		if (getWebEnvironment(testClass) == WebEnvironment.RANDOM_PORT) {
			propertySourceProperties.add("server.port=0");
		}
	}

	/**
	 * Return the {@link WebEnvironment} type for this test or null if undefined.
	 * @param testClass the source test class
	 * @return the {@link WebEnvironment} or {@code null}
	 */
	protected WebEnvironment getWebEnvironment(Class<?> testClass) {
		SpringBootTest annotation = getAnnotation(testClass);
		return (annotation != null) ? annotation.webEnvironment() : null;
	}

	protected Class<?>[] getClasses(Class<?> testClass) {
		SpringBootTest annotation = getAnnotation(testClass);
		return (annotation != null) ? annotation.classes() : null;
	}

	protected String[] getProperties(Class<?> testClass) {
		SpringBootTest annotation = getAnnotation(testClass);
		return (annotation != null) ? annotation.properties() : null;
	}

	protected SpringBootTest getAnnotation(Class<?> testClass) {
		return MergedAnnotations.from(testClass, SearchStrategy.INHERITED_ANNOTATIONS).get(SpringBootTest.class)
				.synthesize(MergedAnnotation::isPresent).orElse(null);
	}

	protected void verifyConfiguration(Class<?> testClass) {
		SpringBootTest springBootTest = getAnnotation(testClass);
		if (springBootTest != null && isListeningOnPort(springBootTest.webEnvironment()) && MergedAnnotations
				.from(testClass, SearchStrategy.INHERITED_ANNOTATIONS).isPresent(WebAppConfiguration.class)) {
			throw new IllegalStateException("@WebAppConfiguration should only be used "
					+ "with @SpringBootTest when @SpringBootTest is configured with a "
					+ "mock web environment. Please remove @WebAppConfiguration or " + "reconfigure @SpringBootTest.");
		}
	}

	private boolean isListeningOnPort(WebEnvironment webEnvironment) {
		return webEnvironment == WebEnvironment.DEFINED_PORT || webEnvironment == WebEnvironment.RANDOM_PORT;
	}

	/**
	 * Create a new {@link MergedContextConfiguration} with different classes.
	 * @param mergedConfig the source config
	 * @param classes the replacement classes
	 * @return a new {@link MergedContextConfiguration}
	 */
	protected final MergedContextConfiguration createModifiedConfig(MergedContextConfiguration mergedConfig,
			Class<?>[] classes) {
		return createModifiedConfig(mergedConfig, classes, mergedConfig.getPropertySourceProperties());
	}

	/**
	 * Create a new {@link MergedContextConfiguration} with different classes and
	 * properties.
	 * @param mergedConfig the source config
	 * @param classes the replacement classes
	 * @param propertySourceProperties the replacement properties
	 * @return a new {@link MergedContextConfiguration}
	 */
	protected final MergedContextConfiguration createModifiedConfig(MergedContextConfiguration mergedConfig,
			Class<?>[] classes, String[] propertySourceProperties) {
		return new MergedContextConfiguration(mergedConfig.getTestClass(), mergedConfig.getLocations(), classes,
				mergedConfig.getContextInitializerClasses(), mergedConfig.getActiveProfiles(),
				mergedConfig.getPropertySourceLocations(), propertySourceProperties,
				mergedConfig.getContextCustomizers(), mergedConfig.getContextLoader(),
				getCacheAwareContextLoaderDelegate(), mergedConfig.getParent());
	}

}<|MERGE_RESOLUTION|>--- conflicted
+++ resolved
@@ -155,14 +155,7 @@
 			WebApplicationType webApplicationType = getWebApplicationType(mergedConfig);
 			if (webApplicationType == WebApplicationType.SERVLET
 					&& (webEnvironment.isEmbedded() || webEnvironment == WebEnvironment.MOCK)) {
-<<<<<<< HEAD
-				String resourceBasePath = MergedAnnotations.from(mergedConfig.getTestClass(), SearchStrategy.EXHAUSTIVE)
-						.get(WebAppConfiguration.class).getValue(MergedAnnotation.VALUE, String.class)
-						.orElse("src/main/webapp");
-				mergedConfig = new WebMergedContextConfiguration(mergedConfig, resourceBasePath);
-=======
 				mergedConfig = new WebMergedContextConfiguration(mergedConfig, determineResourceBasePath(mergedConfig));
->>>>>>> ceace66a
 			}
 			else if (webApplicationType == WebApplicationType.REACTIVE
 					&& (webEnvironment.isEmbedded() || webEnvironment == WebEnvironment.MOCK)) {
@@ -203,9 +196,9 @@
 	 * @since 2.1.6
 	 */
 	protected String determineResourceBasePath(MergedContextConfiguration configuration) {
-		WebAppConfiguration webAppConfiguration = AnnotatedElementUtils
-				.findMergedAnnotation(configuration.getTestClass(), WebAppConfiguration.class);
-		return (webAppConfiguration != null) ? webAppConfiguration.value() : "src/main/webapp";
+		return MergedAnnotations.from(configuration.getTestClass(), SearchStrategy.EXHAUSTIVE)
+				.get(WebAppConfiguration.class).getValue(MergedAnnotation.VALUE, String.class)
+				.orElse("src/main/webapp");
 	}
 
 	private boolean isWebEnvironmentSupported(MergedContextConfiguration mergedConfig) {
