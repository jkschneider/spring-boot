--- conflicted
+++ resolved
@@ -286,12 +286,8 @@
 			}
 			return NOT_FOUND_CONNECTION;
 		}
-<<<<<<< HEAD
-		return new JarURLConnection(url, connectionJarFile, jarEntryName,
+		return new JarURLConnection(url, new JarFile(connectionJarFile), jarEntryName,
 				(connectionJarFile != jarFile) ? connectionJarFile::close : null);
-=======
-		return new JarURLConnection(url, new JarFile(jarFile), jarEntryName);
->>>>>>> c85918b8
 	}
 
 	private static int indexOfRootSpec(StringSequence file, String pathFromRoot) {
