--- conflicted
+++ resolved
@@ -44,11 +44,8 @@
  * @author Dave Syer
  * @author Phillip Webb
  * @author Andy Wilkinson
-<<<<<<< HEAD
  * @author Stephane Nicoll
-=======
  * @since 1.0.0
->>>>>>> cfeb0239
  */
 public final class ConditionEvaluationReport {
 
