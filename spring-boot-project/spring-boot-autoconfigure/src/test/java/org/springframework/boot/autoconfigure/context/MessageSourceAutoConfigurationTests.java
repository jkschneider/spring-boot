/*
 * Copyright 2012-2019 the original author or authors.
 *
 * Licensed under the Apache License, Version 2.0 (the "License");
 * you may not use this file except in compliance with the License.
 * You may obtain a copy of the License at
 *
 *      https://www.apache.org/licenses/LICENSE-2.0
 *
 * Unless required by applicable law or agreed to in writing, software
 * distributed under the License is distributed on an "AS IS" BASIS,
 * WITHOUT WARRANTIES OR CONDITIONS OF ANY KIND, either express or implied.
 * See the License for the specific language governing permissions and
 * limitations under the License.
 */

package org.springframework.boot.autoconfigure.context;

import java.util.Locale;

import org.junit.jupiter.api.Disabled;
import org.junit.jupiter.api.Test;

import org.springframework.boot.autoconfigure.AutoConfigurations;
import org.springframework.boot.test.context.assertj.AssertableApplicationContext;
import org.springframework.boot.test.context.runner.ApplicationContextRunner;
import org.springframework.boot.test.context.runner.ContextConsumer;
import org.springframework.context.MessageSource;
import org.springframework.context.MessageSourceResolvable;
import org.springframework.context.NoSuchMessageException;
import org.springframework.context.annotation.Bean;
import org.springframework.context.annotation.Configuration;
import org.springframework.context.annotation.PropertySource;

import static org.assertj.core.api.Assertions.assertThat;

/**
 * Tests for {@link MessageSourceAutoConfiguration}.
 *
 * @author Dave Syer
 * @author Eddú Meléndez
 * @author Stephane Nicoll
 * @author Kedar Joshi
 */
public class MessageSourceAutoConfigurationTests {

	private final ApplicationContextRunner contextRunner = new ApplicationContextRunner()
			.withConfiguration(AutoConfigurations.of(MessageSourceAutoConfiguration.class));

	@Test
	public void testDefaultMessageSource() {
		this.contextRunner.run((context) -> assertThat(context.getMessage("foo", null, "Foo message", Locale.UK))
				.isEqualTo("Foo message"));
	}

	@Test
	public void propertiesBundleWithSlashIsDetected() {
		this.contextRunner.withPropertyValues("spring.messages.basename:test/messages").run((context) -> {
			assertThat(context).hasSingleBean(MessageSource.class);
			assertThat(context.getMessage("foo", null, "Foo message", Locale.UK)).isEqualTo("bar");
		});
	}

	@Test
	public void propertiesBundleWithDotIsDetected() {
		this.contextRunner.withPropertyValues("spring.messages.basename:test.messages").run((context) -> {
			assertThat(context).hasSingleBean(MessageSource.class);
			assertThat(context.getMessage("foo", null, "Foo message", Locale.UK)).isEqualTo("bar");
		});
	}

	@Test
	public void testEncodingWorks() {
		this.contextRunner.withPropertyValues("spring.messages.basename:test/swedish")
				.run((context) -> assertThat(context.getMessage("foo", null, "Foo message", Locale.UK))
						.isEqualTo("Some text with some swedish öäå!"));
	}

	@Test
	public void testCacheDurationNoUnit() {
		this.contextRunner
				.withPropertyValues("spring.messages.basename:test/messages", "spring.messages.cache-duration=10")
				.run(assertCache(10 * 1000));
	}

	@Test
	public void testCacheDurationWithUnit() {
		this.contextRunner
				.withPropertyValues("spring.messages.basename:test/messages", "spring.messages.cache-duration=1m")
				.run(assertCache(60 * 1000));
	}

	private ContextConsumer<AssertableApplicationContext> assertCache(long expected) {
		return (context) -> {
			assertThat(context).hasSingleBean(MessageSource.class);
			assertThat(context.getBean(MessageSource.class)).hasFieldOrPropertyWithValue("cacheMillis", expected);
		};
	}

	@Test
	public void testMultipleMessageSourceCreated() {
		this.contextRunner.withPropertyValues("spring.messages.basename:test/messages,test/messages2")
				.run((context) -> {
					assertThat(context.getMessage("foo", null, "Foo message", Locale.UK)).isEqualTo("bar");
					assertThat(context.getMessage("foo-foo", null, "Foo-Foo message", Locale.UK)).isEqualTo("bar-bar");
				});
	}

	@Test
	public void testBadEncoding() {
		// Bad encoding just means the messages are ignored
		this.contextRunner.withPropertyValues("spring.messages.encoding:rubbish")
				.run((context) -> assertThat(context.getMessage("foo", null, "blah", Locale.UK)).isEqualTo("blah"));
	}

	@Test
	@Disabled("Expected to fail per gh-1075")
	public void testMessageSourceFromPropertySourceAnnotation() {
		this.contextRunner.withUserConfiguration(Config.class).run(
				(context) -> assertThat(context.getMessage("foo", null, "Foo message", Locale.UK)).isEqualTo("bar"));
	}

	@Test
	public void testFallbackDefault() {
		this.contextRunner.withPropertyValues("spring.messages.basename:test/messages")
				.run((context) -> assertThat(context.getBean(MessageSource.class))
						.hasFieldOrPropertyWithValue("fallbackToSystemLocale", true));
	}

	@Test
	public void testFallbackTurnOff() {
		this.contextRunner
				.withPropertyValues("spring.messages.basename:test/messages",
						"spring.messages.fallback-to-system-locale:false")
				.run((context) -> assertThat(context.getBean(MessageSource.class))
						.hasFieldOrPropertyWithValue("fallbackToSystemLocale", false));
	}

	@Test
	public void testFormatMessageDefault() {
		this.contextRunner.withPropertyValues("spring.messages.basename:test/messages")
				.run((context) -> assertThat(context.getBean(MessageSource.class))
						.hasFieldOrPropertyWithValue("alwaysUseMessageFormat", false));
	}

	@Test
	public void testFormatMessageOn() {
		this.contextRunner
				.withPropertyValues("spring.messages.basename:test/messages",
						"spring.messages.always-use-message-format:true")
				.run((context) -> assertThat(context.getBean(MessageSource.class))
						.hasFieldOrPropertyWithValue("alwaysUseMessageFormat", true));
	}

	@Test
	public void testUseCodeAsDefaultMessageDefault() {
		this.contextRunner.withPropertyValues("spring.messages.basename:test/messages")
				.run((context) -> assertThat(context.getBean(MessageSource.class))
						.hasFieldOrPropertyWithValue("useCodeAsDefaultMessage", false));
	}

	@Test
	public void testUseCodeAsDefaultMessageOn() {
		this.contextRunner
				.withPropertyValues("spring.messages.basename:test/messages",
						"spring.messages.use-code-as-default-message:true")
				.run((context) -> assertThat(context.getBean(MessageSource.class))
						.hasFieldOrPropertyWithValue("useCodeAsDefaultMessage", true));
	}

	@Test
	public void existingMessageSourceIsPreferred() {
<<<<<<< HEAD
		this.contextRunner.withUserConfiguration(CustomMessageSourceConfiguration.class)
				.run((context) -> assertThat(context.getMessage("foo", null, null, null))
						.isEqualTo("foo"));
=======
		this.contextRunner.withUserConfiguration(CustomMessageSource.class)
				.run((context) -> assertThat(context.getMessage("foo", null, null, null)).isEqualTo("foo"));
>>>>>>> 24925c3d
	}

	@Test
	public void existingMessageSourceInParentIsIgnored() {
		this.contextRunner.run((parent) -> this.contextRunner.withParent(parent)
				.withPropertyValues("spring.messages.basename:test/messages")
				.run((context) -> assertThat(context.getMessage("foo", null, "Foo message", Locale.UK))
						.isEqualTo("bar")));
	}

	@Test
	public void messageSourceWithNonStandardBeanNameIsIgnored() {
		this.contextRunner.withPropertyValues("spring.messages.basename:test/messages")
				.withUserConfiguration(CustomBeanNameMessageSourceConfiguration.class)
				.run((context) -> assertThat(context.getMessage("foo", null, Locale.US))
						.isEqualTo("bar"));
	}

	@Configuration(proxyBeanMethods = false)
	@PropertySource("classpath:/switch-messages.properties")
	protected static class Config {

	}

	@Configuration(proxyBeanMethods = false)
	protected static class CustomMessageSourceConfiguration {

		@Bean
		public MessageSource messageSource() {
<<<<<<< HEAD
			return new TestMessageSource();
		}

	}

	@Configuration(proxyBeanMethods = false)
	protected static class CustomBeanNameMessageSourceConfiguration {

		@Bean
		public MessageSource codeReturningMessageSource() {
			return new TestMessageSource();
		}

	}

	private static class TestMessageSource implements MessageSource {

		@Override
		public String getMessage(String code, Object[] args, String defaultMessage,
				Locale locale) {
			return code;
		}

		@Override
		public String getMessage(String code, Object[] args, Locale locale)
				throws NoSuchMessageException {
			return code;
		}

		@Override
		public String getMessage(MessageSourceResolvable resolvable, Locale locale)
				throws NoSuchMessageException {
			return resolvable.getCodes()[0];
=======
			return new MessageSource() {

				@Override
				public String getMessage(String code, Object[] args, String defaultMessage, Locale locale) {
					return code;
				}

				@Override
				public String getMessage(String code, Object[] args, Locale locale) throws NoSuchMessageException {
					return code;
				}

				@Override
				public String getMessage(MessageSourceResolvable resolvable, Locale locale)
						throws NoSuchMessageException {
					return resolvable.getCodes()[0];
				}

			};
>>>>>>> 24925c3d
		}

	}

}<|MERGE_RESOLUTION|>--- conflicted
+++ resolved
@@ -170,14 +170,8 @@
 
 	@Test
 	public void existingMessageSourceIsPreferred() {
-<<<<<<< HEAD
 		this.contextRunner.withUserConfiguration(CustomMessageSourceConfiguration.class)
-				.run((context) -> assertThat(context.getMessage("foo", null, null, null))
-						.isEqualTo("foo"));
-=======
-		this.contextRunner.withUserConfiguration(CustomMessageSource.class)
 				.run((context) -> assertThat(context.getMessage("foo", null, null, null)).isEqualTo("foo"));
->>>>>>> 24925c3d
 	}
 
 	@Test
@@ -192,8 +186,7 @@
 	public void messageSourceWithNonStandardBeanNameIsIgnored() {
 		this.contextRunner.withPropertyValues("spring.messages.basename:test/messages")
 				.withUserConfiguration(CustomBeanNameMessageSourceConfiguration.class)
-				.run((context) -> assertThat(context.getMessage("foo", null, Locale.US))
-						.isEqualTo("bar"));
+				.run((context) -> assertThat(context.getMessage("foo", null, Locale.US)).isEqualTo("bar"));
 	}
 
 	@Configuration(proxyBeanMethods = false)
@@ -207,7 +200,6 @@
 
 		@Bean
 		public MessageSource messageSource() {
-<<<<<<< HEAD
 			return new TestMessageSource();
 		}
 
@@ -226,42 +218,18 @@
 	private static class TestMessageSource implements MessageSource {
 
 		@Override
-		public String getMessage(String code, Object[] args, String defaultMessage,
-				Locale locale) {
+		public String getMessage(String code, Object[] args, String defaultMessage, Locale locale) {
 			return code;
 		}
 
 		@Override
-		public String getMessage(String code, Object[] args, Locale locale)
-				throws NoSuchMessageException {
+		public String getMessage(String code, Object[] args, Locale locale) throws NoSuchMessageException {
 			return code;
 		}
 
 		@Override
-		public String getMessage(MessageSourceResolvable resolvable, Locale locale)
-				throws NoSuchMessageException {
+		public String getMessage(MessageSourceResolvable resolvable, Locale locale) throws NoSuchMessageException {
 			return resolvable.getCodes()[0];
-=======
-			return new MessageSource() {
-
-				@Override
-				public String getMessage(String code, Object[] args, String defaultMessage, Locale locale) {
-					return code;
-				}
-
-				@Override
-				public String getMessage(String code, Object[] args, Locale locale) throws NoSuchMessageException {
-					return code;
-				}
-
-				@Override
-				public String getMessage(MessageSourceResolvable resolvable, Locale locale)
-						throws NoSuchMessageException {
-					return resolvable.getCodes()[0];
-				}
-
-			};
->>>>>>> 24925c3d
 		}
 
 	}
