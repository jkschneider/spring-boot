--- conflicted
+++ resolved
@@ -907,12 +907,10 @@
 
 [[boot-features-external-config-enabling]]
 ==== Enabling `@ConfigurationProperties`-annotated types
-Spring Boot provides an infrastructure to bind such types and register them as beans
-automatically. If your application uses `@SpringBootApplication`, classes annotated with
-`@ConfigurationProperties` will automatically be scanned and registered as beans. By default,
-scanning will occur from the package of the class that declares this annotation. If you want
-to define specific packages to scan, you can do so using an explicit `@ConfigurationPropertiesScan`
-directive on your `@SpringBootApplication`-annotated class as shown in the following example:
+Spring Boot provides an infrastructure to bind such types and register them as beans automatically.
+If your application uses `@SpringBootApplication`, classes annotated with `@ConfigurationProperties` will automatically be scanned and registered as beans.
+By default, scanning will occur from the package of the class that declares this annotation.
+If you want to define specific packages to scan, you can do so using an explicit `@ConfigurationPropertiesScan` directive on your `@SpringBootApplication`-annotated class as shown in the following example:
 
 [source,java,indent=0]
 ----
@@ -922,10 +920,8 @@
 	}
 ----
 
-Sometimes, classes annotated with `@ConfigurationProperties` might not be suitable
-for scanning, for example, if you're developing your own auto-configuration. In these
-cases, you can specify the list of types to process on any `@Configuration` class as
-shown in the following example:
+Sometimes, classes annotated with `@ConfigurationProperties` might not be suitable for scanning, for example, if you're developing your own auto-configuration.
+In these cases, you can specify the list of types to process on any `@Configuration` class as shown in the following example:
 
 [source,java,indent=0]
 ----
@@ -949,10 +945,8 @@
 For corner cases, setter injection can be used or any of the `*Aware` interfaces provided
 by the framework (such as `EnvironmentAware` if you need access to the `Environment`).
 
-NOTE: Annotating a `@ConfigurationProperties` type with `@Component` will result in two
-beans of the same type if the type is also scanned as part of classpath scanning. If you want
-to register the bean yourself using `@Component`, consider disabling scanning of
-`@ConfigurationProperties`.
+NOTE: Annotating a `@ConfigurationProperties` type with `@Component` will result in two beans of the same type if the type is also scanned as part of classpath scanning.
+If you want to register the bean yourself using `@Component`, consider disabling scanning of `@ConfigurationProperties`.
 
 
 
@@ -4155,10 +4149,8 @@
 
 [[boot-features-connecting-to-elasticsearch-reactive-rest]]
 ==== Connecting to Elasticsearch using Reactive REST clients
-{spring-data-elasticsearch}[Spring Data Elasticsearch] ships `ReactiveElasticsearchClient`
-for querying Elasticsearch instances in a reactive fashion. It is built on top of WebFlux's
-`WebClient`, so both `spring-boot-starter-elasticsearch` and `spring-boot-starter-webflux`
-dependencies are useful to enable this support.
+{spring-data-elasticsearch}[Spring Data Elasticsearch] ships `ReactiveElasticsearchClient` for querying Elasticsearch instances in a reactive fashion.
+It is built on top of WebFlux's `WebClient`, so both `spring-boot-starter-elasticsearch` and `spring-boot-starter-webflux` dependencies are useful to enable this support.
 
 By default, Spring Boot will auto-configure and register a `ReactiveElasticsearchClient`
 bean that targets `http://localhost:9200`.
@@ -4245,11 +4237,8 @@
 Spring Boot supports both classic and reactive Elasticsearch repositories, using the `ElasticsearchRestTemplate` or `ReactiveElasticsearchTemplate` beans.
 Most likely those beans are auto-configured by Spring Boot given the required dependencies are present.
 
-If you wish to use your own template for backing the Elasticsearch repositories, you can
-add your own `ElasticsearchRestTemplate` or `ElasticsearchOperations` `@Bean`,
-as long as it is named `"elasticsearchTemplate"`. Same applies to
-`ReactiveElasticsearchTemplate` and `ReactiveElasticsearchOperations`, with the bean
-name `"reactiveElasticsearchTemplate"`.
+If you wish to use your own template for backing the Elasticsearch repositories, you can add your own `ElasticsearchRestTemplate` or `ElasticsearchOperations` `@Bean`, as long as it is named `"elasticsearchTemplate"`.
+Same applies to `ReactiveElasticsearchTemplate` and `ReactiveElasticsearchOperations`, with the bean name `"reactiveElasticsearchTemplate"`.
 
 You can choose to disable the repositories support with the following property:
 
@@ -7520,12 +7509,8 @@
 
 [[boot-features-kotlin-requirements]]
 === Requirements
-<<<<<<< HEAD
-Spring Boot supports Kotlin 1.3.x. To use Kotlin, `org.jetbrains.kotlin:kotlin-stdlib` and `org.jetbrains.kotlin:kotlin-reflect` must be present on the classpath.
-=======
-Spring Boot supports Kotlin 1.2.x.
+Spring Boot supports Kotlin 1.3.x.
 To use Kotlin, `org.jetbrains.kotlin:kotlin-stdlib` and `org.jetbrains.kotlin:kotlin-reflect` must be present on the classpath.
->>>>>>> 4f21b51a
 The `kotlin-stdlib` variants `kotlin-stdlib-jdk7` and `kotlin-stdlib-jdk8` can also be used.
 
 Since https://discuss.kotlinlang.org/t/classes-final-by-default/166[Kotlin classes are final by default], you are likely to want to configure {kotlin-docs}compiler-plugins.html#spring-support[kotlin-spring] plugin in order to automatically open Spring-annotated classes so that they can be proxied.
